import streamlit as st
import json
import time
import os
import hashlib
import pickle
<<<<<<< HEAD
import base64
=======
import tempfile
from io import StringIO
>>>>>>> c6663ed8
from pathlib import Path
from datetime import datetime
from io import BytesIO


# Robust import handling with error checking
def check_and_import_dependencies():
    """Check and import all required dependencies with helpful error messages"""
    missing_deps = []
    
    # Core dependencies
    try:
        import pandas as pd
    except ImportError:
        missing_deps.append("pandas")
        pd = None
    
    try:
        import numpy as np
    except ImportError:
        missing_deps.append("numpy")
        np = None
    
    try:
        import torch
    except ImportError:
        missing_deps.append("torch")
        torch = None
    
    # ML dependencies
    try:
        from sentence_transformers import SentenceTransformer
    except ImportError:
        missing_deps.append("sentence-transformers")
        SentenceTransformer = None

    try:
        import umap
    except ImportError:
        missing_deps.append("umap-learn")
        umap = None

    try:
        from sklearn.cluster import HDBSCAN
    except ImportError:
        missing_deps.append("scikit-learn")
        HDBSCAN = None

    try:
        from transformers import (
            SiglipProcessor,
            SiglipTextModel,
            SiglipVisionModel,
        )
    except ImportError:
        missing_deps.append("transformers")
        SiglipProcessor = None
        SiglipTextModel = None
        SiglipVisionModel = None

    try:
        from torchvision import transforms
        from torchvision.transforms import InterpolationMode
    except ImportError:
        missing_deps.append("torchvision")
        transforms = None
        InterpolationMode = None

    try:
        from PIL import Image
    except ImportError:
        missing_deps.append("Pillow")
        Image = None
    
    # Optional dependencies
    try:
        import psutil
        PSUTIL_AVAILABLE = True
    except ImportError:
        PSUTIL_AVAILABLE = False
    
    try:
        import streamlit.components.v1 as components
        COMPONENTS_AVAILABLE = True
    except ImportError:
        COMPONENTS_AVAILABLE = False
        components = None
    
    # Check if critical dependencies are missing
    critical_deps = ["pandas", "numpy", "torch", "sentence-transformers", "umap-learn", "scikit-learn"]
    missing_critical = [dep for dep in missing_deps if dep in critical_deps]
    
    if missing_critical:
        error_msg = """
        ## ❌ Missing Critical Dependencies
        
        The following required packages are missing:
        """
        for dep in missing_critical:
            error_msg += f"\n- **{dep}**"
        
        error_msg += f"""
        
        ### 🛠️ How to Fix:
        
        1. **Install missing dependencies:**
        ```bash
        pip install {' '.join(missing_critical)}
        ```
        
        2. **Or install all requirements:**
        ```bash
        pip install -r requirements.txt
        ```
        
        3. **Or use the setup script:**
        ```bash
        ./setup_and_run.sh
        ```
        
        Please install the missing dependencies and restart the app.
        """
        
        st.error(error_msg)
        st.stop()
    
    return locals()

# Import all dependencies
imports = check_and_import_dependencies()

# Extract imported modules for easier access
pd = imports['pd']
np = imports['np']
torch = imports['torch']
SentenceTransformer = imports['SentenceTransformer']
umap = imports['umap']
HDBSCAN = imports['HDBSCAN']
components = imports['components']
PSUTIL_AVAILABLE = imports['PSUTIL_AVAILABLE']
COMPONENTS_AVAILABLE = imports['COMPONENTS_AVAILABLE']
SiglipProcessor = imports['SiglipProcessor']
SiglipTextModel = imports['SiglipTextModel']
SiglipVisionModel = imports['SiglipVisionModel']
transforms = imports['transforms']
InterpolationMode = imports['InterpolationMode']
Image = imports['Image']
F = torch.nn.functional if torch else None

# Page configuration
st.set_page_config(
    page_title="Semantic Embedding Explorer",
    page_icon="🎯",
    layout="wide"
)

# Initialize session state
if 'processed' not in st.session_state:
    st.session_state.processed = False
if 'df' not in st.session_state:
    st.session_state.df = None
if 'embeddings' not in st.session_state:
    st.session_state.embeddings = None
if 'model' not in st.session_state:
    st.session_state.model = None
if 'processing_info' not in st.session_state:
    st.session_state.processing_info = {}
if 'hf_token' not in st.session_state:
    st.session_state.hf_token = ""
if 'uploaded_file_id' not in st.session_state:
    st.session_state.uploaded_file_id = None
if 'uploaded_images_signature' not in st.session_state:
    st.session_state.uploaded_images_signature = None
if 'node_size' not in st.session_state:
    st.session_state.node_size = 1.0
if 'search_result_size_multiplier' not in st.session_state:
    st.session_state.search_result_size_multiplier = 3.0
if 'modality' not in st.session_state:
<<<<<<< HEAD
    st.session_state.modality = 'text'
=======
    st.session_state.modality = 'Text'
>>>>>>> c6663ed8

def get_system_info():
    """Get system information for display"""
    try:
        if PSUTIL_AVAILABLE:
            memory = psutil.virtual_memory()
            return {
                'cpu_count': psutil.cpu_count(),
                'memory_gb': round(memory.total / (1024**3), 1),
                'memory_available_gb': round(memory.available / (1024**3), 1),
                'device': 'MPS (Apple Silicon)' if torch.backends.mps.is_available() else ('CUDA' if torch.cuda.is_available() else 'CPU'),
                'torch_version': torch.__version__
            }
        else:
            return {
                'cpu_count': 'N/A',
                'memory_gb': 'N/A',
                'memory_available_gb': 'N/A',
                'device': 'MPS (Apple Silicon)' if torch.backends.mps.is_available() else ('CUDA' if torch.cuda.is_available() else 'CPU'),
                'torch_version': torch.__version__
            }
    except:
        return {
            'cpu_count': 'N/A', 
            'memory_gb': 'N/A', 
            'memory_available_gb': 'N/A',
            'device': 'CPU', 
            'torch_version': torch.__version__
        }

def format_time(seconds):
    """Format time in human readable format"""
    if seconds < 60:
        return f"{seconds:.1f}s"
    elif seconds < 3600:
        return f"{seconds/60:.1f}m"
    else:
        return f"{seconds/3600:.1f}h"

def format_memory(mb):
    """Format memory in human readable format"""
    if mb < 1024:
        return f"{mb:.1f}MB"
    else:
        return f"{mb/1024:.1f}GB"

<<<<<<< HEAD
def get_torch_device():
    """Determine the best available Torch device"""
    if not torch:
        return 'cpu'
    if torch.backends.mps.is_available():
        return 'mps'
    if torch.cuda.is_available():
        return 'cuda'
    return 'cpu'

def load_modality_model(modality, model_name, hf_token=None):
    """Load embedding backbones for the requested modality"""
    device = get_torch_device()

    if modality == 'text':
        model_kwargs = {
            'device': device,
            'trust_remote_code': True
        }
        if hf_token:
            model_kwargs['token'] = hf_token

        model = SentenceTransformer(model_name, **model_kwargs)
        return {
            'device': device,
            'model_name': model_name,
            'modality': modality,
            'text_model': model,
            'preprocessing': None,
            'dtype': torch.float32,
        }

    if modality == 'image':
        missing = []
        if SiglipVisionModel is None or SiglipTextModel is None or SiglipProcessor is None:
            missing.append('transformers')
        if transforms is None or InterpolationMode is None:
            missing.append('torchvision')
        if Image is None:
            missing.append('Pillow')

        if missing:
            st.error("❌ Image embedding support requires additional dependencies.")
            st.info(
                "Install the following packages and restart: " +
                ", ".join(sorted(set(missing)))
            )
            st.stop()

        dtype = torch.float16 if device != 'cpu' else torch.float32

        model_kwargs = {
            'torch_dtype': dtype
        }
        if hf_token:
            model_kwargs['token'] = hf_token

        processor_kwargs = {}
        if hf_token:
            processor_kwargs['token'] = hf_token

        vision_model = SiglipVisionModel.from_pretrained(model_name, **model_kwargs)
        text_model = SiglipTextModel.from_pretrained(model_name, **model_kwargs)
        processor = SiglipProcessor.from_pretrained(model_name, **processor_kwargs)

        vision_model = vision_model.to(device)
        text_model = text_model.to(device)
        vision_model.eval()
        text_model.eval()

        # Prepare preprocessing pipeline
        image_mean = processor.image_processor.image_mean
        image_std = processor.image_processor.image_std
        image_size = 384
        if hasattr(processor.image_processor, 'size'):
            size_cfg = processor.image_processor.size
            if isinstance(size_cfg, dict):
                image_size = size_cfg.get('shortest_edge', size_cfg.get('height', image_size))
            elif isinstance(size_cfg, int):
                image_size = size_cfg

        transform = transforms.Compose([
            transforms.Resize((image_size, image_size), interpolation=InterpolationMode.BICUBIC),
            transforms.ToTensor(),
            transforms.Normalize(mean=image_mean, std=image_std),
        ])

        preprocessing_config = {
            'size': [image_size, image_size],
            'mean': image_mean,
            'std': image_std,
            'interpolation': 'bicubic',
            'dtype': 'fp16' if dtype == torch.float16 else 'fp32',
        }

        return {
            'device': device,
            'model_name': model_name,
            'modality': modality,
            'vision_model': vision_model,
            'text_model': text_model,
            'processor': processor,
            'transform': transform,
            'preprocessing': preprocessing_config,
            'dtype': dtype,
        }

    raise ValueError(f"Unsupported modality: {modality}")

def load_image_from_identifier(identifier):
    """Load a PIL image from a CSV identifier."""
    if identifier is None:
        return None

    try:
        if isinstance(identifier, Image.Image):
            return identifier.convert('RGB')

        if hasattr(identifier, 'read'):
            return Image.open(identifier).convert('RGB')

        if isinstance(identifier, bytes):
            return Image.open(BytesIO(identifier)).convert('RGB')

        if isinstance(identifier, str):
            stripped = identifier.strip()
            if stripped.startswith('data:image') and ',' in stripped:
                _, b64_data = stripped.split(',', 1)
                image_bytes = base64.b64decode(b64_data)
                return Image.open(BytesIO(image_bytes)).convert('RGB')
            if os.path.exists(stripped):
                return Image.open(stripped).convert('RGB')
    except Exception:
        return None

    return None

def encode_image_identifiers(image_identifiers, resources, batch_size=16, progress_callback=None):
    """Encode image identifiers into normalized embeddings."""
    if not torch or not F:
        raise RuntimeError("PyTorch is required for image encoding")

    vision_model = resources['vision_model']
    transform = resources['transform']
    device = resources['device']
    dtype = resources['dtype']

    embeddings = [None] * len(image_identifiers)
    failed = []

    pixel_batch = []
    batch_indices = []

    def process_batch(batch_pixels, indices):
        if not batch_pixels:
            return
        batch_tensor = torch.stack(batch_pixels)
        batch_tensor = batch_tensor.to(device=device, dtype=dtype)
        with torch.no_grad():
            outputs = vision_model(pixel_values=batch_tensor)
            if hasattr(outputs, 'pooler_output') and outputs.pooler_output is not None:
                feats = outputs.pooler_output
            else:
                feats = outputs.last_hidden_state[:, 0]
            feats = F.normalize(feats, p=2, dim=-1)
        feats = feats.detach().cpu().numpy()
        for idx, feat in zip(indices, feats):
            embeddings[idx] = feat

    for idx, identifier in enumerate(image_identifiers):
        image = load_image_from_identifier(identifier)
        if image is None:
            failed.append(identifier)
            continue

        pixel = transform(image)
        pixel_batch.append(pixel)
        batch_indices.append(idx)

        if len(pixel_batch) >= batch_size:
            process_batch(pixel_batch, batch_indices)
            pixel_batch = []
            batch_indices = []
            if progress_callback:
                progress_callback(idx + 1, len(image_identifiers))

    if pixel_batch:
        process_batch(pixel_batch, batch_indices)
        if progress_callback:
            progress_callback(len(image_identifiers), len(image_identifiers))

    embedding_dim = None
    for emb in embeddings:
        if emb is not None:
            embedding_dim = len(emb)
            break

    if embedding_dim is None:
        raise ValueError("No valid images were processed. Check your image paths or data format.")

    for idx, emb in enumerate(embeddings):
        if emb is None:
            embeddings[idx] = np.zeros(embedding_dim, dtype=np.float32)

    return np.vstack(embeddings), failed
=======
def load_images_to_dataframe(uploaded_images, metadata_bytes=None, metadata_filename=None):
    """Convert uploaded image files into a DataFrame with optional metadata."""
    if not uploaded_images:
        return pd.DataFrame(columns=['label', 'hover_text', 'image_bytes', 'caption', 'link'])

    metadata_map = {}

    if metadata_bytes:
        try:
            metadata_text = metadata_bytes.decode('utf-8')
        except UnicodeDecodeError:
            st.warning("⚠️ Metadata file must be UTF-8 encoded. Skipping metadata parsing.")
            metadata_text = None

        if metadata_text:
            try:
                parsed_metadata = json.loads(metadata_text)
                if isinstance(parsed_metadata, dict):
                    for key, value in parsed_metadata.items():
                        if isinstance(value, dict):
                            metadata_map[str(key)] = value
                        else:
                            metadata_map[str(key)] = {'caption': value}
                elif isinstance(parsed_metadata, list):
                    for item in parsed_metadata:
                        if not isinstance(item, dict):
                            continue
                        filename_key = item.get('filename') or item.get('file') or item.get('name') or item.get('id')
                        if filename_key:
                            metadata_map[str(filename_key)] = item
                else:
                    st.warning("⚠️ Unsupported metadata format. Expected a dict or list of dicts.")
            except json.JSONDecodeError:
                # Try parsing as CSV/TSV using pandas
                try:
                    delimiter = ','
                    if metadata_filename and metadata_filename.lower().endswith('.tsv'):
                        delimiter = '\t'
                    metadata_df = pd.read_csv(StringIO(metadata_text), sep=delimiter)
                    if 'filename' in metadata_df.columns:
                        key_column = 'filename'
                    elif 'file' in metadata_df.columns:
                        key_column = 'file'
                    elif 'name' in metadata_df.columns:
                        key_column = 'name'
                    else:
                        st.warning("⚠️ Metadata CSV/TSV must include a 'filename' column. Skipping metadata parsing.")
                        metadata_df = None

                    if metadata_df is not None:
                        for _, row in metadata_df.iterrows():
                            file_key = str(row.get(key_column)) if row.get(key_column) else None
                            if not file_key:
                                continue
                            row_dict = {col: row[col] for col in metadata_df.columns if col != key_column}
                            metadata_map[file_key] = row_dict
                except Exception as meta_error:
                    st.warning(f"⚠️ Unable to parse metadata file: {meta_error}")

    records = []
    with tempfile.TemporaryDirectory() as tmp_dir:
        tmp_path = Path(tmp_dir)

        for idx, uploaded_img in enumerate(uploaded_images):
            file_bytes = uploaded_img.read()
            uploaded_img.seek(0)

            file_name = uploaded_img.name or f"image_{idx}"

            temp_file_path = tmp_path / f"{idx}_{file_name}"
            try:
                with open(temp_file_path, 'wb') as temp_file:
                    temp_file.write(file_bytes)
            except Exception as write_error:
                st.warning(f"⚠️ Could not write temporary file for {file_name}: {write_error}")

            metadata_entry = metadata_map.get(file_name) or metadata_map.get(Path(file_name).name) or {}
            label = metadata_entry.get('label') or Path(file_name).stem
            hover_text = metadata_entry.get('hover_text') or file_name
            caption = metadata_entry.get('caption') or metadata_entry.get('text') or metadata_entry.get('description') or ''
            link = metadata_entry.get('link') or metadata_entry.get('url') or ''

            records.append({
                'label': str(label),
                'hover_text': str(hover_text),
                'image_bytes': file_bytes,
                'caption': str(caption) if caption is not None else '',
                'link': str(link) if link is not None else ''
            })

    return pd.DataFrame(records)
>>>>>>> c6663ed8

def get_embeddings_dir():
    """Get or create the embeddings directory"""
    embeddings_dir = Path("embeddings_cache")
    embeddings_dir.mkdir(exist_ok=True)
    return embeddings_dir

def generate_embedding_hash(items, model_name, metadata=None):
    """Generate a unique hash for the embedding configuration"""
    sample = items[:100] if len(items) > 100 else items
    try:
        sample_repr = json.dumps(sample, sort_keys=True, default=str)
    except TypeError:
        sample_repr = str(sample)

    hasher = hashlib.md5()
    hasher.update(sample_repr.encode())
    hasher.update(model_name.encode())
    hasher.update(str(len(items)).encode())

    if metadata:
        metadata_for_hash = {
            'modality': metadata.get('modality'),
            'preprocessing': metadata.get('preprocessing'),
        }
        identifiers = metadata.get('identifiers')
        if identifiers:
            identifiers_sample = identifiers[:100] if len(identifiers) > 100 else identifiers
            try:
                identifier_repr = json.dumps(identifiers_sample, sort_keys=True, default=str)
            except TypeError:
                identifier_repr = str(identifiers_sample)
            metadata_for_hash['identifiers_hash'] = hashlib.md5(identifier_repr.encode()).hexdigest()

        hasher.update(json.dumps(metadata_for_hash, sort_keys=True, default=str).encode())

    return hasher.hexdigest()

def save_embeddings(embeddings, items, model_name, metadata=None):
    """Save embeddings to disk"""
    try:
        embeddings_dir = get_embeddings_dir()
        embedding_hash = generate_embedding_hash(items, model_name, metadata)
        
        # Create filename with timestamp
        timestamp = datetime.now().strftime("%Y%m%d_%H%M%S")
        filename = f"embeddings_{embedding_hash}_{timestamp}.pkl"
        filepath = embeddings_dir / filename
        
        # Save embeddings with metadata
        data = {
            'embeddings': embeddings,
            'model_name': model_name,
            'num_texts': len(items),
            'num_items': len(items),
            'embedding_dim': embeddings.shape[1] if hasattr(embeddings, 'shape') else None,
            'timestamp': timestamp,
            'metadata': metadata or {}
        }
        
        with open(filepath, 'wb') as f:
            pickle.dump(data, f)
        
        return filepath, embedding_hash
    except Exception as e:
        st.warning(f"Failed to save embeddings: {str(e)}")
        return None, None

def load_embeddings(filepath):
    """Load embeddings from disk"""
    try:
        with open(filepath, 'rb') as f:
            data = pickle.load(f)
        return data
    except Exception as e:
        st.error(f"Failed to load embeddings: {str(e)}")
        return None

def list_saved_embeddings():
    """List all saved embeddings in the cache directory"""
    embeddings_dir = get_embeddings_dir()
    embeddings_files = list(embeddings_dir.glob("embeddings_*.pkl"))
    
    embeddings_info = []
    for filepath in embeddings_files:
        try:
            data = load_embeddings(filepath)
            if data:
                metadata = data.get('metadata', {})
                embeddings_info.append({
                    'filepath': filepath,
                    'filename': filepath.name,
                    'model_name': data.get('model_name', 'Unknown'),
                    'num_texts': data.get('num_texts', data.get('num_items', 0)),
                    'num_items': data.get('num_items', data.get('num_texts', 0)),
                    'embedding_dim': data.get('embedding_dim', 0),
                    'timestamp': data.get('timestamp', 'Unknown'),
                    'size_mb': filepath.stat().st_size / (1024 * 1024),
                    'metadata': metadata,
                    'modality': metadata.get('modality', 'text'),
                })
        except:
            continue
    
    return sorted(embeddings_info, key=lambda x: x['timestamp'], reverse=True)

def generate_cosmograph_html(df, search_results=[], search_scores=[], node_size=1.0, search_result_size_multiplier=3.0):
    """Generate the Cosmograph visualization HTML"""
    
    # Get the text column name from session state, or use 'hover_text' as fallback
    text_col = st.session_state.get('text_column', 'hover_text')
    
    # Prepare data - check if text_col exists in df
    if text_col in df.columns:
        data_for_js = df[['label', 'x', 'y', 'cluster_label', 'hover_text', text_col, 'link']].copy()
        data_for_js.columns = ['id', 'x', 'y', 'cluster', 'hover_text', 'full_text', 'link']
    else:
        # Fallback: use hover_text as full_text
        data_for_js = df[['label', 'x', 'y', 'cluster_label', 'hover_text', 'link']].copy()
        data_for_js = data_for_js.rename(columns={
            'label': 'id',
            'cluster_label': 'cluster',
            'hover_text': 'hover_text'
        })
        data_for_js['full_text'] = data_for_js['hover_text']
    
    # Convert to dict and sanitize data
    data_list = data_for_js.to_dict('records')
    
    # Sanitize data - replace NaN, Inf, and ensure all values are JSON-serializable
    for row in data_list:
        for key, value in row.items():
            if pd.isna(value):
                row[key] = ""  # Use empty string instead of None for text fields
            elif isinstance(value, (np.integer, np.floating)):
                if np.isnan(value) or np.isinf(value):
                    row[key] = 0.0  # Use 0 for numeric fields
                else:
                    row[key] = float(value)
            # json.dumps will handle string escaping, so don't manually escape
    
    # Add search highlighting info
    for i, row in enumerate(data_list):
        if i in search_results:
            idx = search_results.index(i)
            row['is_search_result'] = True
            row['search_rank'] = idx + 1
            row['search_score'] = float(search_scores[idx]) if search_scores and idx < len(search_scores) else 0.0
        else:
            row['is_search_result'] = False
    
    # Generate colors for clusters
    unique_clusters = sorted(df['cluster_label'].unique())
    color_palette = [
        '#e6194b', '#3cb44b', '#ffe119', '#4363d8', '#f58231',
        '#911eb4', '#46f0f0', '#f032e6', '#bcf60c', '#fabebe',
        '#008080', '#e6beff', '#9a6324', '#fffac8', '#800000',
        '#aaffc3', '#808000', '#ffd8b1', '#000075', '#808080'
    ]
    cluster_colors = {cluster: color_palette[i % len(color_palette)] 
                      for i, cluster in enumerate(unique_clusters)}
    
    # Base64 encode the JSON to avoid ALL escaping issues
    import base64
    json_str = json.dumps({'data': data_list, 'colors': cluster_colors}, ensure_ascii=True)
    json_b64 = base64.b64encode(json_str.encode('utf-8')).decode('ascii')
    
    html_template = f"""<!DOCTYPE html>
<html>
<head>
    <meta charset="UTF-8">
    <style>
        * {{ margin: 0; padding: 0; box-sizing: border-box; }}
        html, body {{ 
            width: 100%; 
            height: 100%; 
            margin: 0; 
            padding: 0; 
            font-family: -apple-system, BlinkMacSystemFont, 'Segoe UI', Roboto, sans-serif; 
            overflow: hidden; 
        }}
        #graph-container {{ 
            width: 100%; 
            height: 100vh; 
            position: relative; 
            background: #1a1a1a;
        }}
        .modal {{
            display: none; position: fixed; z-index: 1000; left: 0; top: 0;
            width: 100%; height: 100%; background: rgba(0,0,0,0.6);
        }}
        .modal-content {{
            background: white; margin: 5% auto; padding: 30px; border-radius: 10px;
            width: 80%; max-width: 900px; max-height: 80vh; overflow-y: auto;
            box-shadow: 0 4px 20px rgba(0,0,0,0.3);
        }}
        .modal-header {{
            display: flex; justify-content: space-between; align-items: center;
            margin-bottom: 20px; padding-bottom: 15px; border-bottom: 2px solid #0088cc;
        }}
        .modal-title {{ color: #333; font-size: 20px; font-weight: bold; }}
        .close {{
            font-size: 32px; font-weight: bold; color: #aaa;
            cursor: pointer; line-height: 20px;
        }}
        .close:hover {{ color: #000; }}
        .cluster-badge {{
            display: inline-block; padding: 6px 14px; background: #0088cc;
            color: white; border-radius: 20px; font-size: 14px; font-weight: bold; margin: 10px 5px;
        }}
        .search-badge {{
            display: inline-block; padding: 6px 14px; background: #ff6b6b;
            color: white; border-radius: 20px; font-size: 14px; font-weight: bold; margin: 10px 5px;
        }}
        .modal-text {{
            line-height: 1.8; font-size: 16px; padding: 20px;
            background: #f9f9f9; border-radius: 8px; border-left: 4px solid #0088cc;
            margin: 20px 0; max-height: 300px; overflow-y: auto;
            white-space: pre-wrap;
        }}
        .modal-footer {{
            display: flex; justify-content: space-between; align-items: center;
            padding-top: 15px; border-top: 1px solid #ddd;
        }}
        .modal-link {{
            padding: 12px 28px; background: #0088cc; color: white;
            text-decoration: none; border-radius: 5px; font-weight: bold;
        }}
        .modal-link:hover {{ background: #006699; }}
        .legend {{
            position: absolute; bottom: 20px; left: 20px; background: white;
            padding: 15px; border-radius: 8px; box-shadow: 0 2px 8px rgba(0,0,0,0.15);
            max-height: 300px; overflow-y: auto; z-index: 10; font-size: 12px;
        }}
        .legend-title {{ font-weight: bold; margin-bottom: 10px; }}
        .legend-item {{ display: flex; align-items: center; margin: 5px 0; }}
        .legend-color {{ width: 12px; height: 12px; border-radius: 50%; margin-right: 8px; }}
        .search-info {{
            position: absolute; top: 20px; left: 20px; background: #ff6b6b;
            color: white; padding: 15px; border-radius: 8px; font-weight: bold;
            box-shadow: 0 2px 8px rgba(0,0,0,0.3); z-index: 10;
        }}
        .search-controls {{
            position: absolute; top: 20px; right: 20px; background: white;
            padding: 15px; border-radius: 8px; box-shadow: 0 2px 8px rgba(0,0,0,0.15);
            z-index: 10; min-width: 250px;
        }}
        .search-input {{
            width: 100%; padding: 8px; margin-bottom: 10px; border: 1px solid #ddd;
            border-radius: 4px; font-size: 14px;
        }}
        .search-button {{
            width: 100%; padding: 8px; background: #0088cc; color: white;
            border: none; border-radius: 4px; cursor: pointer; font-weight: bold;
        }}
        .search-button:hover {{ background: #006699; }}
    </style>
</head>
<body>
    <div id="graph-container"></div>
    
    {f'''<div class="search-info">
        🔍 {len(search_results)} search results highlighted in red
    </div>''' if search_results else ''}
    
    <div class="legend" id="legend"></div>
    
    <div class="search-controls">
        <input type="text" class="search-input" id="searchInput" placeholder="Search in graph...">
        <button class="search-button" onclick="performSearch()">🔍 Search</button>
    </div>
    
    <div id="modal" class="modal">
        <div class="modal-content">
            <div class="modal-header">
                <h2 class="modal-title" id="modalTitle"></h2>
                <span class="close" onclick="closeModal()">&times;</span>
            </div>
            <div id="badges"></div>
            <div class="modal-text" id="modalText"></div>
            <div class="modal-footer">
                <div></div>
                <a id="modalLink" class="modal-link" href="#" target="_blank">Open Link →</a>
            </div>
        </div>
    </div>

    <script type="importmap">
    {{ "imports": {{ "@cosmograph/cosmograph": "https://esm.sh/@cosmograph/cosmograph@1.4.2" }} }}
    </script>

    <script type="module">
        import {{ Cosmograph }} from '@cosmograph/cosmograph';
        
        let cosmograph;
        let DATA;
        let COLORS;
        
        try {{
            // Decode base64 data - this completely bypasses all escaping issues
            const b64Data = '{json_b64}';
            const jsonStr = atob(b64Data);
            const jsonData = JSON.parse(jsonStr);
            
            DATA = jsonData.data;
            COLORS = jsonData.colors;
            
            console.log('Successfully loaded', DATA.length, 'data points');
            console.log('Available clusters:', Object.keys(COLORS));
            
            const nodes = DATA.map((d, i) => ({{ id: String(i), x: d.x, y: d.y }}));
            const container = document.getElementById('graph-container');
            
            const config = {{
                nodeColor: (node) => {{
                    const idx = parseInt(node.id);
                    const data = DATA[idx];
                    return data.is_search_result ? '#ff0000' : (COLORS[data.cluster] || '#999999');
                }},
                nodeSize: (node) => {{
                    const idx = parseInt(node.id);
                    const baseSize = {node_size};
                    const multiplier = {search_result_size_multiplier};
                    return DATA[idx].is_search_result ? (baseSize * multiplier) : baseSize;
                }},
                renderLinks: false,
                simulation: false,
                onClick: (node) => {{
                    if (node) {{
                        const idx = parseInt(node.id);
                        const d = DATA[idx];
                        showModal(d, idx);
                    }}
                }}
            }};
            
            cosmograph = new Cosmograph(container, config);
            cosmograph.setData(nodes, []);
            setTimeout(() => cosmograph.fitView(0.8), 500);
            
            // Setup legend
            setupLegend();
            
        }} catch(err) {{
            console.error('Error initializing visualization:', err);
            document.getElementById('graph-container').innerHTML = 
                '<div style="color: white; padding: 20px; text-align: center;">' +
                '<h3>Error loading visualization</h3>' +
                '<p>' + err.message + '</p>' +
                '</div>';
        }}
        
        function setupLegend() {{
            const clusterCounts = {{}};
            DATA.forEach(d => {{ clusterCounts[d.cluster] = (clusterCounts[d.cluster] || 0) + 1; }});
            
            const legendHtml = Object.keys(COLORS).sort().map(cluster => 
                '<div class="legend-item"><div class="legend-color" style="background: ' + 
                COLORS[cluster] + '"></div><span>' + cluster + ' (' + clusterCounts[cluster] + ')</span></div>'
            ).join('');
            
            document.getElementById('legend').innerHTML = '<div class="legend-title">Clusters</div>' + legendHtml;
        }}
        
        window.showModal = function(data, index) {{
            document.getElementById('modalTitle').textContent = data.id;
            document.getElementById('modalText').textContent = data.full_text || data.hover_text || 'No text available';
            
            let badges = '<span class="cluster-badge">' + data.cluster + '</span>';
            if (data.is_search_result) {{
                badges += '<span class="search-badge">Search Result #' + data.search_rank + 
                          ' (Score: ' + data.search_score.toFixed(3) + ')</span>';
            }}
            document.getElementById('badges').innerHTML = badges;
            
            const link = document.getElementById('modalLink');
            link.href = data.link || '#';
            link.style.display = data.link && data.link !== '#' ? 'block' : 'none';
            
            document.getElementById('modal').style.display = 'block';
        }}
        
        window.closeModal = function() {{
            document.getElementById('modal').style.display = 'none';
        }}
        
        window.onclick = function(event) {{
            if (event.target == document.getElementById('modal')) closeModal();
        }}
        
        document.addEventListener('keydown', function(event) {{
            if (event.key === 'Escape') closeModal();
        }});
        
        // Enhanced search functionality with dynamic node sizes
        window.performSearch = function() {{
            const query = document.getElementById('searchInput').value.toLowerCase().trim();
            if (!query) {{
                // Reset to original state
                if (cosmograph) {{
                    cosmograph.setNodeColor((node) => {{
                        const idx = parseInt(node.id);
                        const data = DATA[idx];
                        return data.is_search_result ? '#ff0000' : (COLORS[data.cluster] || '#999999');
                    }});
                    cosmograph.setNodeSize((node) => {{
                        const idx = parseInt(node.id);
                        const baseSize = {node_size};
                        const multiplier = {search_result_size_multiplier};
                        return DATA[idx].is_search_result ? (baseSize * multiplier) : baseSize;
                    }});
                }}
                
                const searchInfo = document.querySelector('.search-info');
                if (searchInfo) {{
                    searchInfo.textContent = '🔍 ' + (DATA.filter(d => d.is_search_result).length) + ' search results highlighted in red';
                }}
                return;
            }}
            
            // Find matching nodes
            const matchingIndices = [];
            DATA.forEach((d, i) => {{
                const searchText = (d.full_text + ' ' + d.hover_text + ' ' + d.id).toLowerCase();
                if (searchText.includes(query)) {{
                    matchingIndices.push(i);
                }}
            }});
            
            // Update visualization
            if (cosmograph) {{
                cosmograph.setNodeColor((node) => {{
                    const idx = parseInt(node.id);
                    const data = DATA[idx];
                    if (matchingIndices.includes(idx)) {{
                        return '#ff6b35'; // Orange for search matches
                    }} else {{
                        return data.is_search_result ? '#ff0000' : (COLORS[data.cluster] || '#999999');
                    }}
                }});
                cosmograph.setNodeSize((node) => {{
                    const idx = parseInt(node.id);
                    const data = DATA[idx];
                    const baseSize = {node_size};
                    const multiplier = {search_result_size_multiplier};
                    if (matchingIndices.includes(idx)) {{
                        return baseSize * 4; // Larger for search matches
                    }} else {{
                        return data.is_search_result ? (baseSize * multiplier) : baseSize;
                    }}
                }});
            }}
            
            // Update search info
            const searchInfo = document.querySelector('.search-info');
            if (searchInfo) {{
                searchInfo.textContent = '🔍 ' + matchingIndices.length + ' matches for "' + query + '"';
            }}
        }}
        
        // Allow Enter key to search
        document.getElementById('searchInput').addEventListener('keypress', function(e) {{
            if (e.key === 'Enter') {{
                performSearch();
            }}
        }});
    </script>
</body>
</html>"""
    
    return html_template


# Title and description
st.title("🎯 Semantic Embedding Explorer")
st.markdown("""
Visualize and explore text or image data using state-of-the-art embeddings and interactive clustering.
Upload a CSV, select columns, or experiment with image collections enhanced by optional metadata.
""")

# Sidebar for configuration
st.sidebar.header("⚙️ Configuration")

# Hugging Face Token Input
with st.sidebar.expander("🔑 Hugging Face Authentication", expanded=False):
    hf_token = st.text_input(
        "Hugging Face Token",
        type="password",
        value=st.session_state.hf_token,
        help="Enter your Hugging Face token to access gated models. Get your token at: https://huggingface.co/settings/tokens",
        placeholder="hf_xxxxxxxxxxxxxxxxxxxxxxxxxxxxxxxx"
    )
    
    # Update session state with token
    if hf_token != st.session_state.hf_token:
        st.session_state.hf_token = hf_token
    
    # Show token status
    if st.session_state.hf_token:
        if st.session_state.hf_token.startswith("hf_"):
            st.success("✅ Valid token format detected")
        else:
            st.warning("⚠️ Token should start with 'hf_'")
    else:
        st.info("ℹ️ Token optional for public models, required for gated models")

# System Info
system_info = get_system_info()
with st.sidebar.expander("💻 System Info", expanded=False):
    st.markdown(f"""
    **Device:** {system_info['device']}
    **CPU Cores:** {system_info['cpu_count']}  
    **Memory:** {system_info['memory_gb']}GB total  
    **Available:** {system_info['memory_available_gb']}GB  
    **PyTorch:** {system_info['torch_version']}
    """)

# Data modality selection
modality_options = ["Text", "Image"]
selected_modality = st.sidebar.radio(
    "Data Modality",
    options=modality_options,
    index=modality_options.index(st.session_state.modality)
    if st.session_state.modality in modality_options else 0,
    help="Choose the type of content you want to explore."
)

<<<<<<< HEAD
if uploaded_file is not None:
    # Load CSV
    try:
        # Create a unique ID for the uploaded file based on name and size
        file_id = f"{uploaded_file.name}_{uploaded_file.size}"
        
        # Only reload if it's a different file
        if st.session_state.uploaded_file_id != file_id:
            df = pd.read_csv(uploaded_file)
            st.session_state.df = df
            st.session_state.processed = False
            st.session_state.embeddings = None
            st.session_state.uploaded_file_id = file_id
        
        # Use the dataframe from session state
        df = st.session_state.df
        
        st.sidebar.success(f"✅ Loaded {len(df)} rows")

        # Step 2: Column Selection
        st.sidebar.subheader("📊 Column Selection")

        modality = st.sidebar.selectbox(
            "Input Modality",
            options=["text", "image"],
            index=0 if st.session_state.modality == 'text' else 1,
            format_func=lambda m: "📝 Text" if m == 'text' else "🖼️ Image",
            help="Choose whether to create text or image embeddings"
        )

        if modality != st.session_state.modality:
            st.session_state.modality = modality
            st.session_state.processed = False
            st.session_state.embeddings = None

        is_image_modality = modality == 'image'

        if is_image_modality:
            input_column = st.sidebar.selectbox(
                "Image Column (paths, URLs, or data URIs)",
                options=df.columns.tolist(),
                help="Select the column containing image references to embed"
            )
        else:
            input_column = st.sidebar.selectbox(
                "Text Column (to embed)",
                options=df.columns.tolist(),
                help="Select the column containing text to embed"
            )

        text_column = input_column

        label_column = st.sidebar.selectbox(
            "Label Column (for node titles)",
            options=['Index'] + df.columns.tolist(),
            help="Select the column to use as node labels in the modal"
        )
        
        # Optional: Link column
        has_link = st.sidebar.checkbox("I have a URL column", value=False)
        if has_link:
            link_column = st.sidebar.selectbox(
                "Link Column (optional)",
                options=[None] + df.columns.tolist(),
                help="Column containing URLs to open when clicking nodes"
            )
        else:
            link_column = None
        
        # Step 3: Clustering Settings
        st.sidebar.subheader("🎨 Clustering Settings")
        
        clustering_method = st.sidebar.radio(
            "Clustering Method",
            options=["HDBSCAN (Automatic)", "KMeans (Fixed)"],
            help="HDBSCAN finds clusters automatically, KMeans requires specifying the number"
        )
        
        if clustering_method == "KMeans (Fixed)":
            n_clusters = st.sidebar.slider(
                "Number of Clusters",
                min_value=2,
                max_value=20,
                value=10,
                help="How many clusters to create"
            )
        else:
            min_cluster_size = st.sidebar.slider(
                "Minimum Cluster Size",
                min_value=10,
                max_value=200,
                value=50,
                help="Minimum points to form a cluster (higher = fewer, larger clusters)"
            )
        
        
        # Step 4: Embedding Settings
        st.sidebar.subheader("🤖 Embedding Settings")
        
        # Check for saved embeddings
        saved_embeddings_all = list_saved_embeddings()
        current_modality = st.session_state.modality
        saved_embeddings = [info for info in saved_embeddings_all if info.get('modality', 'text') == current_modality]

        use_cached = st.sidebar.checkbox(
            "📁 Use Cached Embeddings",
            value=False,
            help="Load previously saved embeddings instead of creating new ones"
        )

        save_embeddings_checkbox = False

        if use_cached and saved_embeddings:
            st.sidebar.markdown("**Available Cached Embeddings:**")

            # Create a selection for cached embeddings
            embedding_options = []
            for idx, emb_info in enumerate(saved_embeddings):
                item_label = "items" if emb_info.get('num_items', emb_info.get('num_texts', 0)) != 1 else "item"
                label = f"[{emb_info.get('modality', 'text').title()}] {emb_info['model_name']} | {emb_info.get('num_items', emb_info.get('num_texts', 0))} {item_label} | {emb_info['timestamp']}"
                embedding_options.append(label)
            
            selected_cache_idx = st.sidebar.selectbox(
                "Select Cached Embedding",
                options=range(len(embedding_options)),
                format_func=lambda x: embedding_options[x],
                help="Choose from previously saved embeddings"
            )
            
            selected_cache = saved_embeddings[selected_cache_idx]
            
            # Display cache info
            with st.sidebar.expander("📊 Cache Details"):
                st.markdown(f"""
                **Model:** {selected_cache['model_name']}
                **Items:** {selected_cache.get('num_items', selected_cache.get('num_texts', 0))}
                **Dimensions:** {selected_cache['embedding_dim']}D
                **Size:** {selected_cache['size_mb']:.2f} MB
                **Created:** {selected_cache['timestamp']}
                """)

            model_name = selected_cache['model_name']  # For compatibility
        else:
            if use_cached and not saved_embeddings:
                st.sidebar.warning("⚠️ No cached embeddings found for this modality")

            if is_image_modality:
                model_name = "google/siglip-so400m-patch14-384"
                st.sidebar.info(
                    "Using google/siglip-so400m-patch14-384 for image embeddings (1152-D)."
                )
            else:
                model_name = st.sidebar.selectbox(
                    "Embedding Model",
                    options=[
                        "google/embeddinggemma-300m",
                        "nomic-ai/nomic-embed-text-v1.5",
                        "BAAI/bge-base-en-v1.5",
                        "sentence-transformers/all-mpnet-base-v2"
                    ],
                    help="Choose the embedding model (EmbeddingGemma-300m is best under 500M params)"
                )

            save_embeddings_checkbox = st.sidebar.checkbox(
                "💾 Save Embeddings for Later",
                value=True,
                help="Save created embeddings to disk for future use"
            )

        save_embeddings_selected = save_embeddings_checkbox
        
        # Step 5: Process Button
        if st.sidebar.button("🚀 Process Data", type="primary", use_container_width=True):
            # Create a placeholder for processing details
            processing_placeholder = st.empty()
            
            with processing_placeholder.container():
                st.markdown("### 🔄 Processing Data")
                
                # Initialize timing
                start_time = time.time()
                processing_steps = []
                
                # Clean data
                with st.spinner("🧹 Cleaning and preparing data..."):
                    step_start = time.time()
                    original_count = len(df)
                    df_clean = df.dropna(subset=[text_column]).reset_index(drop=True)
                    df_clean[text_column] = df_clean[text_column].astype(str)
                    if is_image_modality:
                        df_clean[text_column] = df_clean[text_column].str.strip()
                    cleaned_count = len(df_clean)
                    
                    # Create label column
                    if label_column == 'Index':
                        df_clean['label'] = df_clean.index.astype(str)
                    else:
                        df_clean['label'] = df_clean[label_column].astype(str)
                    
                    # Create link column
                    if link_column:
                        df_clean['link'] = df_clean[link_column].fillna('#')
                    else:
                        df_clean['link'] = '#'
                    
                    step_time = time.time() - step_start
                    processing_steps.append({
                        'step': 'Data Cleaning',
                        'time': step_time,
                        'details': f"Processed {original_count} → {cleaned_count} rows"
                    })
                
                # Progress tracking
                progress_bar = st.progress(0)
                status_text = st.empty()
                details_text = st.empty()
                
                # Load model
                status_text.text("🤖 Loading embedding model...")
                details_text.text(f"Model: {model_name}")
                progress_bar.progress(10)

                step_start = time.time()

                try:
                    model_resources = load_modality_model(
                        modality,
                        model_name,
                        hf_token=st.session_state.hf_token or None,
                    )
                    device = model_resources['device']
                    dtype_label = model_resources.get('preprocessing', {}).get('dtype', 'fp32') if modality == 'image' else 'fp32'

                    auth_label = 'with authentication' if st.session_state.hf_token else 'no token'
                    details_text.text(f"Model: {model_name} ({device.upper()}, {auth_label})")

                    if modality == 'text':
                        st.session_state.model = model_resources['text_model']
                    else:
                        st.session_state.model = model_resources['vision_model']

                    step_time = time.time() - step_start
                    processing_steps.append({
                        'step': 'Model Loading',
                        'time': step_time,
                        'details': f"Device: {device.upper()} | Precision: {dtype_label} | Authenticated: {'Yes' if st.session_state.hf_token else 'No'}"
                    })
                except Exception as model_error:
                    message = str(model_error)
                    if "401" in message or "authentication" in message.lower():
                        st.error(f"❌ Authentication failed for model {model_name}")
                        st.error("Please check your Hugging Face token and ensure you have accepted the model's terms of use.")
                        st.error("Get your token at: https://huggingface.co/settings/tokens")
                    elif "gated" in message.lower() or "private" in message.lower():
                        st.error(f"❌ Model {model_name} requires authentication")
                        st.error("Please enter a valid Hugging Face token in the sidebar.")
                    else:
                        st.error(f"❌ Failed to load model {model_name}: {message}")
                    processing_placeholder.empty()
                    st.stop()
                
                # Create or load embeddings
                try:
                    items_to_embed = df_clean[text_column].tolist()
                    total_items = len(items_to_embed)
                    failed_items = []

                    metadata_context = {
                        'modality': modality,
                        'preprocessing': model_resources.get('preprocessing'),
                    }
                    if is_image_modality:
                        metadata_context['image_column'] = text_column
                        metadata_context['identifiers'] = items_to_embed
                    else:
                        metadata_context['text_column'] = text_column

                    # Check if we should use cached embeddings
                    if use_cached and saved_embeddings:
                        status_text.text("📁 Loading cached embeddings...")
                        progress_bar.progress(20)

                        step_start = time.time()

                        cached_data = load_embeddings(selected_cache['filepath'])

                        if cached_data:
                            cached_count = cached_data.get('num_items', cached_data.get('num_texts', 0))
                            cached_metadata = cached_data.get('metadata', {})
                            cached_modality = cached_metadata.get('modality', 'text')

                            if cached_modality != modality:
                                st.warning("⚠️ Cached embeddings are for a different modality. Creating new embeddings instead...")
                                use_cached = False
                                if not save_embeddings_selected:
                                    save_embeddings_selected = True
                            elif cached_count == total_items:
=======
if selected_modality != st.session_state.modality:
    st.session_state.modality = selected_modality
    st.session_state.processed = False
    st.session_state.df = None
    st.session_state.embeddings = None
    st.session_state.uploaded_file_id = None
    st.session_state.uploaded_images_signature = None

if st.session_state.modality == "Text":
    # Step 1: File Upload
    uploaded_file = st.sidebar.file_uploader(
        "Upload CSV File",
        type=['csv'],
        help="Upload a CSV file containing text data"
    )

    if uploaded_file is not None:
        try:
            file_id = f"{uploaded_file.name}_{uploaded_file.size}"

            if st.session_state.uploaded_file_id != file_id:
                df = pd.read_csv(uploaded_file)
                st.session_state.df = df
                st.session_state.processed = False
                st.session_state.embeddings = None
                st.session_state.uploaded_file_id = file_id

            df = st.session_state.df

            st.sidebar.success(f"✅ Loaded {len(df)} rows")

            # Step 2: Column Selection
            st.sidebar.subheader("📊 Column Selection")

            text_column = st.sidebar.selectbox(
                "Text Column (to embed)",
                options=df.columns.tolist(),
                help="Select the column containing text to embed"
            )

            label_column = st.sidebar.selectbox(
                "Label Column (for node titles)",
                options=['Index'] + df.columns.tolist(),
                help="Select the column to use as node labels in the modal"
            )

            has_link = st.sidebar.checkbox("I have a URL column", value=False)
            if has_link:
                link_column = st.sidebar.selectbox(
                    "URL Column",
                    options=df.columns.tolist(),
                    help="Select the column containing URLs to include in the modal"
                )
            else:
                link_column = None

            # Step 3: Clustering Settings
            st.sidebar.subheader("🎨 Clustering Settings")

            clustering_method = st.sidebar.radio(
                "Clustering Method",
                options=["HDBSCAN (Automatic)", "KMeans (Fixed)"],
                help="HDBSCAN finds clusters automatically, KMeans requires specifying the number"
            )

            if clustering_method == "KMeans (Fixed)":
                n_clusters = st.sidebar.slider(
                    "Number of Clusters",
                    min_value=2,
                    max_value=20,
                    value=10,
                    help="How many clusters to create"
                )
            else:
                min_cluster_size = st.sidebar.slider(
                    "Minimum Cluster Size",
                    min_value=10,
                    max_value=200,
                    value=50,
                    help="Minimum points to form a cluster (higher = fewer, larger clusters)"
                )

            # Step 4: Embedding Settings
            st.sidebar.subheader("🤖 Embedding Settings")

            saved_embeddings = list_saved_embeddings()

            use_cached = st.sidebar.checkbox(
                "📁 Use Cached Embeddings",
                value=False,
                help="Load previously saved embeddings instead of creating new ones"
            )

            save_embeddings_checkbox = False

            if use_cached and saved_embeddings:
                st.sidebar.markdown("**Available Cached Embeddings:**")

                embedding_options = []
                for idx, emb_info in enumerate(saved_embeddings):
                    label = f"{emb_info['model_name']} | {emb_info['num_texts']} texts | {emb_info['timestamp']}"
                    embedding_options.append(label)

                selected_cache_idx = st.sidebar.selectbox(
                    "Select Cached Embedding",
                    options=range(len(embedding_options)),
                    format_func=lambda x: embedding_options[x],
                    help="Choose from previously saved embeddings"
                )

                selected_cache = saved_embeddings[selected_cache_idx]

                with st.sidebar.expander("📊 Cache Details"):
                    st.markdown(f"""
                    **Model:** {selected_cache['model_name']}
                    **Texts:** {selected_cache['num_texts']}
                    **Dimensions:** {selected_cache['embedding_dim']}D
                    **Size:** {selected_cache['size_mb']:.2f} MB
                    **Created:** {selected_cache['timestamp']}
                    """)

                model_name = selected_cache['model_name']
            else:
                if use_cached and not saved_embeddings:
                    st.sidebar.warning("⚠️ No cached embeddings found")

                model_name = st.sidebar.selectbox(
                    "Embedding Model",
                    options=[
                        "google/embeddinggemma-300m",
                        "nomic-ai/nomic-embed-text-v1.5",
                        "BAAI/bge-base-en-v1.5",
                        "sentence-transformers/all-mpnet-base-v2"
                    ],
                    help="Choose the embedding model (EmbeddingGemma-300m is best under 500M params)"
                )

                save_embeddings_checkbox = st.sidebar.checkbox(
                    "💾 Save Embeddings for Later",
                    value=True,
                    help="Save created embeddings to disk for future use"
                )

            if st.sidebar.button("🚀 Process Data", type="primary", use_container_width=True):
                processing_placeholder = st.empty()

                with processing_placeholder.container():
                    st.markdown("### 🔄 Processing Data")

                    start_time = time.time()
                    processing_steps = []

                    with st.spinner("🧹 Cleaning and preparing data..."):
                        step_start = time.time()
                        original_count = len(df)
                        df_clean = df.dropna(subset=[text_column]).reset_index(drop=True)
                        cleaned_count = len(df_clean)

                        if label_column == 'Index':
                            df_clean['label'] = df_clean.index.astype(str)
                        else:
                            df_clean['label'] = df_clean[label_column].astype(str)

                        if link_column:
                            df_clean['link'] = df_clean[link_column].fillna('#')
                        else:
                            df_clean['link'] = '#'

                        step_time = time.time() - step_start
                        processing_steps.append({
                            'step': 'Data Cleaning',
                            'time': step_time,
                            'details': f"Processed {original_count} → {cleaned_count} rows"
                        })

                    progress_bar = st.progress(0)
                    status_text = st.empty()
                    details_text = st.empty()

                    status_text.text("🤖 Loading embedding model...")
                    details_text.text(f"Model: {model_name}")
                    progress_bar.progress(10)

                    step_start = time.time()
                    device = 'mps' if torch.backends.mps.is_available() else ('cuda' if torch.cuda.is_available() else 'cpu')

                    model_kwargs = {
                        'device': device,
                        'trust_remote_code': True
                    }

                    if st.session_state.hf_token:
                        model_kwargs['token'] = st.session_state.hf_token
                        details_text.text(f"Model: {model_name} (with authentication)")
                    else:
                        details_text.text(f"Model: {model_name} (no token)")

                    try:
                        model = SentenceTransformer(model_name, **model_kwargs)
                        st.session_state.model = model
                        step_time = time.time() - step_start
                        processing_steps.append({
                            'step': 'Model Loading',
                            'time': step_time,
                            'details': f"Device: {device.upper()} - Authenticated: {'Yes' if st.session_state.hf_token else 'No'}"
                        })
                    except Exception as model_error:
                        if "401" in str(model_error) or "authentication" in str(model_error).lower():
                            st.error(f"❌ Authentication failed for model {model_name}")
                            st.error("Please check your Hugging Face token and ensure you have accepted the model's terms of use.")
                            st.error("Get your token at: https://huggingface.co/settings/tokens")
                            processing_placeholder.empty()
                            st.stop()
                        elif "gated" in str(model_error).lower() or "private" in str(model_error).lower():
                            st.error(f"❌ Model {model_name} requires authentication")
                            st.error("Please enter a valid Hugging Face token in the sidebar.")
                            processing_placeholder.empty()
                            st.stop()
                        else:
                            st.error(f"❌ Failed to load model {model_name}: {str(model_error)}")
                            processing_placeholder.empty()
                            st.stop()

                    try:
                        texts_to_embed = df_clean[text_column].tolist()
                        total_texts = len(texts_to_embed)

                        if use_cached and saved_embeddings:
                            status_text.text("📁 Loading cached embeddings...")
                            progress_bar.progress(20)

                            step_start = time.time()

                            cached_data = load_embeddings(selected_cache['filepath'])

                            if cached_data and cached_data['num_texts'] == total_texts:
>>>>>>> c6663ed8
                                embeddings = cached_data['embeddings']
                                st.session_state.embeddings = embeddings

                                step_time = time.time() - step_start
                                processing_steps.append({
                                    'step': 'Load Cached Embeddings',
                                    'time': step_time,
                                    'details': f"Loaded {len(embeddings)} embeddings ({embeddings.shape[1]}D) from cache"
                                })

                                status_text.text("✅ Cached embeddings loaded!")
<<<<<<< HEAD
                                details_text.text(f"Loaded {total_items} embeddings in {step_time:.2f}s")
                            else:
                                st.warning("⚠️ Cached embeddings don't match current data size. Creating new embeddings...")
                                use_cached = False
                                if not save_embeddings_selected:
                                    save_embeddings_selected = True
                        else:
                            st.warning("⚠️ Failed to load cached embeddings. Creating new embeddings...")
                            use_cached = False
                            if not save_embeddings_selected:
                                save_embeddings_selected = True

                    if not use_cached or not saved_embeddings:
                        creation_label = "image" if is_image_modality else "text"
                        status_text.text(f"{'🖼️' if is_image_modality else '🔤'} Creating {creation_label} embeddings...")
                        progress_bar.progress(20)

                        step_start = time.time()

                        # Show embedding progress
                        embedding_progress = st.progress(0)

                        failed_items = []

                        if is_image_modality:
                            def image_progress(completed, total):
                                progress = 0 if total == 0 else min(completed / total, 1.0)
                                embedding_progress.progress(progress)
                                status_text.text(f"🖼️ Creating embeddings... {completed}/{total}")
                                details_text.text(f"Processed {completed}/{total} images")

                            embeddings, failed_items = encode_image_identifiers(
                                items_to_embed,
                                model_resources,
                                batch_size=16,
                                progress_callback=image_progress
                            )
                            if failed_items:
                                st.warning(f"⚠️ {len(failed_items)} images could not be loaded. Zero vectors were inserted.")
                        else:
                            text_model = model_resources['text_model']
                            batch_size = 64
                            num_batches = (total_items + batch_size - 1) // batch_size
                            embeddings = []

                            for i in range(0, total_items, batch_size):
                                batch_texts = items_to_embed[i:i+batch_size]
                                batch_embeddings = text_model.encode(
                                    batch_texts,
                                    batch_size=batch_size,
                                    show_progress_bar=False,
                                    normalize_embeddings=True
                                )
                                embeddings.extend(batch_embeddings)

                                batch_num = i // batch_size + 1
                                progress = min((batch_num / num_batches), 1.0)
                                embedding_progress.progress(progress)
                                status_text.text(f"🔤 Creating embeddings... Batch {batch_num}/{num_batches}")
                                details_text.text(f"Processed {min(i + batch_size, total_items)}/{total_items} texts")

                            embeddings = np.array(embeddings)

                        st.session_state.embeddings = embeddings
                        embedding_progress.empty()

=======
                                details_text.text(f"Loaded {total_texts} embeddings in {step_time:.2f}s")
                            else:
                                st.warning("⚠️ Cached embeddings don't match current data size. Creating new embeddings...")
                                use_cached = False

                        if not use_cached or not saved_embeddings:
                            status_text.text("🔤 Creating text embeddings...")
                            progress_bar.progress(20)

                            step_start = time.time()

                            embedding_progress = st.progress(0)
                            batch_size = 64
                            num_batches = (total_texts + batch_size - 1) // batch_size

                            embeddings = []
                            for i in range(0, total_texts, batch_size):
                                batch_texts = texts_to_embed[i:i+batch_size]
                                batch_embeddings = model.encode(
                                    batch_texts,
                                    batch_size=batch_size,
                                    show_progress_bar=False,
                                    normalize_embeddings=True
                                )
                                embeddings.extend(batch_embeddings)

                                batch_num = i // batch_size + 1
                                progress = min((batch_num / num_batches), 1.0)
                                embedding_progress.progress(progress)
                                status_text.text(f"🔤 Creating embeddings... Batch {batch_num}/{num_batches}")
                                details_text.text(f"Processed {min(i + batch_size, total_texts)}/{total_texts} texts")

                            embeddings = np.array(embeddings)
                            st.session_state.embeddings = embeddings
                            embedding_progress.empty()

                            step_time = time.time() - step_start
                            processing_steps.append({
                                'step': 'Text Embeddings',
                                'time': step_time,
                                'details': f"Created {len(embeddings)} embeddings ({embeddings.shape[1]}D)"
                            })

                        status_text.text("🎨 Running UMAP dimensionality reduction...")
                        progress_bar.progress(60)

                        step_start = time.time()

                        reducer = umap.UMAP(
                            n_neighbors=30,
                            min_dist=0.1,
                            n_components=2,
                            metric='cosine'
                        )

                        umap_embeddings = reducer.fit_transform(embeddings)
>>>>>>> c6663ed8
                        step_time = time.time() - step_start
                        detail_suffix = ''
                        if is_image_modality and failed_items:
                            detail_suffix = f" | Failed loads: {len(failed_items)}"
                        processing_steps.append({
<<<<<<< HEAD
                            'step': 'Image Embeddings' if is_image_modality else 'Text Embeddings',
                            'time': step_time,
                            'details': f"Created {len(embeddings)} embeddings ({embeddings.shape[1]}D){detail_suffix}"
                        })

                        # Save embeddings if requested
                        if save_embeddings_selected:
                            status_text.text("💾 Saving embeddings to cache...")
                            save_path, emb_hash = save_embeddings(
                                embeddings,
                                items_to_embed,
                                model_name,
                                metadata=metadata_context
=======
                            'step': 'UMAP Dimensionality Reduction',
                            'time': step_time,
                            'details': f"Reduced to 2D in {step_time:.2f}s"
                        })

                        status_text.text("🎯 Performing clustering...")
                        progress_bar.progress(80)

                        step_start = time.time()

                        if clustering_method == "KMeans (Fixed)":
                            from sklearn.cluster import KMeans
                            clusterer = KMeans(n_clusters=n_clusters, n_init='auto', random_state=42)
                            cluster_labels = clusterer.fit_predict(umap_embeddings)
                        else:
                            clusterer = HDBSCAN(min_cluster_size=min_cluster_size, metric='euclidean')
                            cluster_labels = clusterer.fit_predict(umap_embeddings)

                        step_time = time.time() - step_start

                        unique_clusters = set(cluster_labels)
                        if -1 in unique_clusters:
                            unique_clusters.remove(-1)
                        n_clusters_found = len(unique_clusters)
                        noise_points = (cluster_labels == -1).sum()

                        processing_steps.append({
                            'step': 'Clustering',
                            'time': step_time,
                            'details': f"Found {n_clusters_found} clusters with {noise_points} noise points"
                        })

                        progress_bar.progress(90)
                    except Exception as umap_error:
                        st.error(f"❌ Error during UMAP dimensionality reduction: {str(umap_error)}")
                        st.error(f"Error type: {type(umap_error).__name__}")
                        import traceback
                        st.error(f"Traceback: {traceback.format_exc()}")
                        processing_placeholder.empty()
                        st.stop()

                    status_text.text("⚡ Finalizing results...")
                    details_text.text("Preparing visualization data")

                    step_start = time.time()
                    st.session_state.df = df_clean
                    st.session_state.processed = True
                    st.session_state.text_column = text_column

                    total_time = time.time() - start_time
                    st.session_state.processing_info = {
                        'total_time': total_time,
                        'steps': processing_steps,
                        'data_stats': {
                            'total_points': len(df_clean),
                            'clusters': n_clusters_found,
                            'noise_points': noise_points,
                            'embedding_dim': embeddings.shape[1],
                            'model': model_name,
                            'device': device.upper()
                        }
                    }

                    if save_embeddings_checkbox:
                        save_start = time.time()
                        try:
                            save_metadata = {
                                'text_column': text_column,
                                'label_column': label_column,
                                'link_column': link_column,
                                'modality': 'text'
                            }
                            saved_path, embedding_hash = save_embeddings(
                                embeddings,
                                df_clean[text_column].tolist(),
                                model_name,
                                metadata=save_metadata
>>>>>>> c6663ed8
                            )
                            if saved_path:
                                save_duration = time.time() - save_start
                                processing_steps.append({
                                    'step': 'Save Embeddings',
                                    'time': save_duration,
                                    'details': f"Stored cache {saved_path.name}"
                                })
<<<<<<< HEAD

                    progress_bar.progress(50)
                except Exception as embed_error:
                    st.error(f"❌ Error with embeddings: {str(embed_error)}")
                    st.error(f"Error type: {type(embed_error).__name__}")
                    import traceback
                    st.error(f"Traceback: {traceback.format_exc()}")
                    processing_placeholder.empty()
                    st.stop()
                
                # Clustering
                try:
                    clustering_method_display = "HDBSCAN (Automatic)" if clustering_method == "HDBSCAN (Automatic)" else f"KMeans ({n_clusters} clusters)"
                    status_text.text(f"🎨 Performing clustering: {clustering_method_display}...")
                    
                    step_start = time.time()
                    if clustering_method == "HDBSCAN (Automatic)":
                        details_text.text(f"Minimum cluster size: {min_cluster_size}")
                        clusterer = HDBSCAN(
                            min_cluster_size=min_cluster_size,
                            min_samples=10,
                            metric='euclidean'
                        )
                        df_clean['cluster'] = clusterer.fit_predict(embeddings)
                    else:
                        details_text.text(f"Creating {n_clusters} clusters")
                        from sklearn.cluster import KMeans
                        kmeans = KMeans(n_clusters=n_clusters, random_state=42, n_init=10)
                        df_clean['cluster'] = kmeans.fit_predict(embeddings)
                    
                    df_clean['cluster_label'] = df_clean['cluster'].apply(
                        lambda x: 'Noise' if x == -1 else f'Cluster {x}'
                    )
                    
                    step_time = time.time() - step_start
                    n_clusters_found = len(df_clean['cluster'].unique())
                    noise_points = (df_clean['cluster'] == -1).sum()
                    processing_steps.append({
                        'step': 'Clustering',
                        'time': step_time,
                        'details': f"Found {n_clusters_found} clusters, {noise_points} noise points"
                    })
                    
                    progress_bar.progress(70)
                except Exception as cluster_error:
                    st.error(f"❌ Error during clustering: {str(cluster_error)}")
                    st.error(f"Error type: {type(cluster_error).__name__}")
                    import traceback
                    st.error(f"Traceback: {traceback.format_exc()}")
                    processing_placeholder.empty()
                    st.stop()
                
                # UMAP reduction
                try:
                    status_text.text("🗺️ Reducing dimensionality with UMAP...")
                    details_text.text("Creating 2D coordinates for visualization")
                    
                    step_start = time.time()
                    reducer = umap.UMAP(
                        n_components=2,
                        n_neighbors=15,
                        min_dist=0.1,
                        metric='cosine',
                        random_state=42
                    )
                    embeddings_2d = reducer.fit_transform(embeddings)
                    
                    df_clean['x'] = embeddings_2d[:, 0]
                    df_clean['y'] = embeddings_2d[:, 1]
                    
                    # Create hover text
                    if is_image_modality:
                        df_clean['hover_text'] = df_clean['label']
                    else:
                        df_clean['hover_text'] = df_clean[text_column].str[:150] + '...'
                    
=======
                                st.sidebar.success(
                                    f"💾 Embeddings saved to {saved_path.name} (hash: {embedding_hash})"
                                )
                        except Exception as save_error:
                            st.sidebar.warning(f"⚠️ Failed to save embeddings: {save_error}")

>>>>>>> c6663ed8
                    step_time = time.time() - step_start
                    processing_steps.append({
                        'step': 'Finalization',
                        'time': step_time,
                        'details': "Data saved to session"
                    })

                    progress_bar.progress(100)
                    status_text.text("✅ Processing complete!")
                    details_text.text(f"Total time: {format_time(total_time)}")

                    st.markdown("### 📊 Processing Summary")
                    summary_col1, summary_col2, summary_col3 = st.columns(3)

                    with summary_col1:
                        st.metric("Total Time", format_time(total_time))
                        st.metric("Data Points", len(df_clean))

                    with summary_col2:
                        st.metric("Clusters Found", n_clusters_found)
                        st.metric("Noise Points", noise_points)

                    with summary_col3:
                        st.metric("Embedding Dim", f"{embeddings.shape[1]}D")
                        st.metric("Processing Speed", f"{len(df_clean)/total_time:.1f} texts/sec")

                    with st.expander("⏱️ Detailed Timing Breakdown"):
                        timing_df = pd.DataFrame(processing_steps)
                        timing_df['percentage'] = (timing_df['time'] / timing_df['time'].sum() * 100).round(1)
                        timing_df.columns = ['Step', 'Time (seconds)', 'Details', 'Percentage']
                        timing_df['Time (formatted)'] = timing_df['Time (seconds)'].apply(format_time)
                        st.dataframe(timing_df[['Step', 'Time (formatted)', 'Percentage', 'Details']],
                                    use_container_width=True, hide_index=True)

                    time.sleep(3)
                    processing_placeholder.empty()
<<<<<<< HEAD
                    st.stop()
                
                # Finalizing
                status_text.text("⚡ Finalizing results...")
                details_text.text("Preparing visualization data")
                
                step_start = time.time()
                st.session_state.df = df_clean
                st.session_state.processed = True
                st.session_state.text_column = text_column if not is_image_modality else 'hover_text'
                st.session_state.modality = modality
                
                # Store processing info
                total_time = time.time() - start_time
                st.session_state.processing_info = {
                    'total_time': total_time,
                    'steps': processing_steps,
                    'data_stats': {
                        'total_points': len(df_clean),
                        'clusters': n_clusters_found,
                        'noise_points': noise_points,
                        'embedding_dim': embeddings.shape[1],
                        'model': model_name,
                        'device': device.upper(),
                        'modality': modality,
                        'failed_items': len(failed_items) if is_image_modality else 0
                    }
                }
                
                step_time = time.time() - step_start
                processing_steps.append({
                    'step': 'Finalization',
                    'time': step_time,
                    'details': "Data saved to session"
                })
                
                progress_bar.progress(100)
                status_text.text("✅ Processing complete!")
                details_text.text(f"Total time: {format_time(total_time)}")
                
                # Show processing summary
                st.markdown("### 📊 Processing Summary")
                summary_col1, summary_col2, summary_col3 = st.columns(3)
                
                with summary_col1:
                    st.metric("Total Time", format_time(total_time))
                    st.metric("Data Points", len(df_clean))
                
                with summary_col2:
                    st.metric("Clusters Found", n_clusters_found)
                    st.metric("Noise Points", noise_points)
                
                with summary_col3:
                    st.metric("Embedding Dim", f"{embeddings.shape[1]}D")
                    speed_unit = "images/sec" if is_image_modality else "texts/sec"
                    st.metric("Processing Speed", f"{len(df_clean)/total_time:.1f} {speed_unit}")
                
                # Detailed timing breakdown
                with st.expander("⏱️ Detailed Timing Breakdown"):
                    timing_df = pd.DataFrame(processing_steps)
                    timing_df['percentage'] = (timing_df['time'] / timing_df['time'].sum() * 100).round(1)
                    timing_df.columns = ['Step', 'Time (seconds)', 'Details', 'Percentage']
                    timing_df['Time (formatted)'] = timing_df['Time (seconds)'].apply(format_time)
                    st.dataframe(timing_df[['Step', 'Time (formatted)', 'Percentage', 'Details']], 
                                use_container_width=True, hide_index=True)
                
                # Clear the processing placeholder after a delay
                time.sleep(3)
                processing_placeholder.empty()
                
                st.sidebar.success("✅ Processing complete!")
                st.rerun()
        
    except Exception as e:
        st.sidebar.error(f"Error loading file: {str(e)}")
=======

                    st.sidebar.success("✅ Processing complete!")
                    st.rerun()
        except Exception as e:
            st.sidebar.error(f"Error loading file: {str(e)}")
elif st.session_state.modality == "Image":
    st.sidebar.subheader("🖼️ Image Upload")
    image_files = st.sidebar.file_uploader(
        "Upload Image Files",
        type=['png', 'jpg', 'jpeg', 'gif', 'bmp', 'tiff'],
        accept_multiple_files=True,
        help="Upload one or more image files to include in the visualization dataset"
    )
    metadata_file = st.sidebar.file_uploader(
        "Optional Metadata (JSON/CSV/TSV)",
        type=['json', 'csv', 'tsv'],
        help="Provide captions, links, or labels mapped by filename",
        key='image_metadata_file'
    )

    metadata_bytes = metadata_file.getvalue() if metadata_file else None
    metadata_name = metadata_file.name if metadata_file else None

    if image_files:
        signature = tuple((img.name, getattr(img, 'size', None)) for img in image_files)
        metadata_signature = None
        if metadata_bytes:
            metadata_signature = (metadata_name, hashlib.md5(metadata_bytes).hexdigest())
        combined_signature = (signature, metadata_signature)

        if st.session_state.uploaded_images_signature != combined_signature:
            try:
                image_df = load_images_to_dataframe(
                    image_files,
                    metadata_bytes=metadata_bytes,
                    metadata_filename=metadata_name
                )
                st.session_state.df = image_df
                st.session_state.processed = False
                st.session_state.embeddings = None
                st.session_state.uploaded_images_signature = combined_signature
                st.sidebar.success(f"✅ Loaded {len(image_df)} images")
            except Exception as image_error:
                st.session_state.uploaded_images_signature = None
                st.sidebar.error(f"Error processing images: {image_error}")
    else:
        st.session_state.uploaded_images_signature = None
        st.session_state.df = None
        st.session_state.processed = False
        st.session_state.embeddings = None
        st.sidebar.info("Upload one or more image files to create a dataset.")
>>>>>>> c6663ed8

# Main content area
if st.session_state.processed and st.session_state.df is not None:
    df = st.session_state.df
    
    # Debug: Show what columns we have
    # st.write("DEBUG - Columns in df:", list(df.columns))
    
    # Verify that all required columns exist
    required_columns = ['label', 'x', 'y', 'cluster_label', 'hover_text', 'link']
    missing_columns = [col for col in required_columns if col not in df.columns]
    
    if missing_columns:
        st.error(f"❌ Processing incomplete. Missing columns: {', '.join(missing_columns)}")
        st.error(f"Current columns: {', '.join(list(df.columns))}")
        st.info("💡 Please click the '🚀 Process Data' button in the sidebar to create embeddings and prepare the visualization.")
        # Reset the processed flag since data isn't actually processed
        st.session_state.processed = False
        st.stop()
    
    # Create tabs
    tab1, tab2, tab3 = st.tabs(["🔍 Semantic Search", "📊 Visualization", "📈 Data Explorer"])
    
    with tab1:
        st.header("🔍 Semantic Search")
        current_modality = st.session_state.get('modality', 'text')
        if current_modality == 'image':
            st.info("Semantic text search is unavailable for image embeddings. Switch to text modality to enable search.")
        else:
            st.markdown("Search for nodes semantically similar to your query.")

            col1, col2 = st.columns([3, 1])

            with col1:
                search_query = st.text_input(
                    "Search Query",
                    placeholder="e.g., 'civilian casualties', 'economic impact', 'political statements'...",
                    help="Enter a search query to find semantically similar nodes"
                )

            with col2:
                top_k = st.number_input(
                    "Top Results",
                    min_value=5,
                    max_value=100,
                    value=20,
                    help="Number of most similar nodes to highlight"
                )

            if search_query and st.button("🔎 Search", type="primary"):
                # Create search placeholder
                search_placeholder = st.empty()

                with search_placeholder.container():
                    st.markdown("### 🔍 Searching for Similar Content")

                    # Search progress
                    search_progress = st.progress(0)
                    search_status = st.empty()
                    search_details = st.empty()

                    search_start = time.time()

                    # Step 1: Embed the query
                    search_status.text("🔤 Encoding search query...")
                    search_details.text(f"Query: '{search_query}'")
                    search_progress.progress(25)

                    query_embedding = st.session_state.model.encode(
                        [search_query],
                        normalize_embeddings=True
                    )[0]

                    # Step 2: Calculate similarities
                    search_status.text("📊 Calculating similarities...")
                    search_details.text(f"Comparing with {len(st.session_state.embeddings)} documents")
                    search_progress.progress(50)

                    similarities = np.dot(st.session_state.embeddings, query_embedding)

                    # Step 3: Find top results
                    search_status.text("🎯 Ranking results...")
                    search_details.text(f"Finding top {top_k} most similar documents")
                    search_progress.progress(75)

                    top_indices = np.argsort(similarities)[-top_k:][::-1]
                    top_scores = similarities[top_indices]

                    # Step 4: Prepare results
                    search_status.text("📋 Preparing results...")
                    search_progress.progress(90)

                    results_df = df.iloc[top_indices].copy()
                    results_df['similarity'] = top_scores
                    results_df['rank'] = range(1, len(results_df) + 1)

                    # Calculate search statistics
                    search_time = time.time() - search_start
                    avg_similarity = np.mean(top_scores)
                    similarity_range = f"{top_scores.min():.3f} - {top_scores.max():.3f}"

                    search_progress.progress(100)
                    search_status.text("✅ Search complete!")
                    search_details.text(f"Found {top_k} results in {search_time:.2f}s")

                    # Clear search placeholder after a delay
                    time.sleep(1.5)
                    search_placeholder.empty()

                # Display search summary
                st.markdown("### 📊 Search Results Summary")
                summary_col1, summary_col2, summary_col3, summary_col4 = st.columns(4)

                with summary_col1:
                    st.metric("Query Length", len(search_query))

                with summary_col2:
                    st.metric("Search Time", f"{search_time:.2f}s")

                with summary_col3:
                    st.metric("Avg Similarity", f"{avg_similarity:.3f}")

                with summary_col4:
                    st.metric("Similarity Range", similarity_range)

                # Display results
                st.subheader(f"🎯 Top {top_k} Results")

                # Add similarity threshold indicator
                threshold = st.slider(
                    "Similarity Threshold",
                    min_value=0.0,
                    max_value=1.0,
                    value=0.0,
                    step=0.01,
                    help="Filter results by minimum similarity score"
                )

                # Filter results by threshold
                filtered_results = results_df[results_df['similarity'] >= threshold].copy()

                if len(filtered_results) == 0:
                    st.warning("No results meet the similarity threshold. Try lowering the threshold.")
                else:
                    # Show results table with enhanced formatting
                    display_cols = ['rank', 'similarity', 'cluster_label', 'label', 'hover_text']

                    # Color-code similarity scores
                    def color_similarity(val):
                        if val >= 0.8:
                            return 'background-color: #d4edda'
                        elif val >= 0.6:
                            return 'background-color: #fff3cd'
                        else:
                            return 'background-color: #f8d7da'

                    styled_df = filtered_results[display_cols].style.format({
                        'similarity': '{:.3f}',
                        'rank': '{}'
                    }).applymap(color_similarity, subset=['similarity'])

                    st.dataframe(
                        styled_df,
                        use_container_width=True,
                        hide_index=True
                    )

                    # Show cluster distribution of results
                    st.subheader("📈 Cluster Distribution of Results")
                    cluster_dist = filtered_results['cluster_label'].value_counts().reset_index()
                    cluster_dist.columns = ['Cluster', 'Count']
                    cluster_dist['Percentage'] = (cluster_dist['Count'] / len(filtered_results) * 100).round(1)

                    st.dataframe(cluster_dist, use_container_width=True, hide_index=True)

                    # Store results for visualization
                    filtered_indices = filtered_results.index.tolist()
                    st.session_state.search_results = filtered_indices
                    st.session_state.search_scores = filtered_results['similarity'].tolist()
                
                # Action buttons
                col1, col2, col3 = st.columns(3)
                
                with col1:
                    if st.button("📊 View in Visualization", type="primary"):
                        st.success("🎯 Switch to the Visualization tab to see highlighted results!")
                
                with col2:
                    if st.button("🔄 Clear Search"):
                        st.session_state.search_results = []
                        st.session_state.search_scores = []
                        st.rerun()
                
                with col3:
                    if st.button("📥 Export Results"):
                        csv_data = filtered_results.to_csv(index=False).encode('utf-8')
                        st.download_button(
                            label="Download Search Results (CSV)",
                            data=csv_data,
                            file_name=f"search_results_{search_query[:20].replace(' ', '_')}.csv",
                            mime="text/csv"
                        )
    
    with tab2:
        st.header("📊 Interactive Visualization")
        
        # Visualization Settings
        st.subheader("🎨 Visualization Settings")
        
        col1, col2 = st.columns(2)
        
        with col1:
            node_size = st.slider(
                "Node Size",
                min_value=0.01,
                max_value=10.0,
                value=st.session_state.get('node_size', 1.0),
                step=0.01,
                help="Size of nodes in the visualization (try very small values like 0.01 for dense graphs)"
            )
        
        with col2:
            search_result_size_multiplier = st.slider(
                "Search Result Size Multiplier",
                min_value=1.0,
                max_value=5.0,
                value=st.session_state.get('search_result_size_multiplier', 3.0),
                step=0.1,
                help="How much larger to make search results compared to normal nodes"
            )
        
        # Save visualization settings to session state
        st.session_state.node_size = node_size
        st.session_state.search_result_size_multiplier = search_result_size_multiplier
        
        st.markdown("---")
        
        if not COMPONENTS_AVAILABLE:
            st.error("❌ Streamlit components not available. Please install streamlit-components:")
            st.code("pip install streamlit-components")
        else:
            # Save data to a temporary JSON file
            import tempfile
            import os
            
            # Create temp file for data
            temp_dir = tempfile.gettempdir()
            data_file = os.path.join(temp_dir, 'cosmograph_data.json')
            
            # Prepare data for JSON export
            text_col = st.session_state.get('text_column', 'hover_text')
            if text_col in df.columns:
                data_for_js = df[['label', 'x', 'y', 'cluster_label', 'hover_text', text_col, 'link']].copy()
                data_for_js.columns = ['id', 'x', 'y', 'cluster', 'hover_text', 'full_text', 'link']
            else:
                data_for_js = df[['label', 'x', 'y', 'cluster_label', 'hover_text', 'link']].copy()
                data_for_js = data_for_js.rename(columns={
                    'label': 'id',
                    'cluster_label': 'cluster',
                    'hover_text': 'hover_text'
                })
                data_for_js['full_text'] = data_for_js['hover_text']
            
            # Add search results
            data_list = data_for_js.to_dict('records')
            search_results = st.session_state.get('search_results', [])
            search_scores = st.session_state.get('search_scores', [])
            
            for i, row in enumerate(data_list):
                # Clean data
                for key, value in row.items():
                    if pd.isna(value):
                        row[key] = ""
                    elif isinstance(value, (np.integer, np.floating)):
                        if np.isnan(value) or np.isinf(value):
                            row[key] = 0.0
                        else:
                            row[key] = float(value)
                
                # Add search info
                if i in search_results:
                    idx = search_results.index(i)
                    row['is_search_result'] = True
                    row['search_rank'] = idx + 1
                    row['search_score'] = float(search_scores[idx]) if search_scores and idx < len(search_scores) else 0.0
                else:
                    row['is_search_result'] = False
            
            # Generate colors
            unique_clusters = sorted(df['cluster_label'].unique())
            color_palette = [
                '#e6194b', '#3cb44b', '#ffe119', '#4363d8', '#f58231',
                '#911eb4', '#46f0f0', '#f032e6', '#bcf60c', '#fabebe',
                '#008080', '#e6beff', '#9a6324', '#fffac8', '#800000',
                '#aaffc3', '#808000', '#ffd8b1', '#000075', '#808080'
            ]
            cluster_colors = {cluster: color_palette[i % len(color_palette)] 
                            for i, cluster in enumerate(unique_clusters)}
            
            # Base64 encode the JSON to avoid ALL escaping issues
            import base64
            json_str = json.dumps({'data': data_list, 'colors': cluster_colors}, ensure_ascii=True)
            json_b64 = base64.b64encode(json_str.encode('utf-8')).decode('ascii')
            
            # Get visualization settings from session state (use defaults if not available)
            node_size = st.session_state.get('node_size', 1.0)
            search_result_size_multiplier = st.session_state.get('search_result_size_multiplier', 3.0)
            
            # Generate HTML with dynamic node sizes using the function
            html_content = generate_cosmograph_html(
                df, 
                search_results, 
                search_scores, 
                node_size=node_size, 
                search_result_size_multiplier=search_result_size_multiplier
            )
            
            # Display using components
            components.html(html_content, height=800, scrolling=False)
    
    with tab3:
        st.header("📈 Data Explorer")
        
        # Processing Information
        if 'processing_info' in st.session_state and st.session_state.processing_info:
            with st.expander("⚡ Processing Information", expanded=True):
                info = st.session_state.processing_info
                stats = info['data_stats']
                
                col1, col2, col3, col4 = st.columns(4)
                
                with col1:
                    st.metric("Processing Time", format_time(info['total_time']))
                    st.metric("Model Used", stats['model'].split('/')[-1][:15] + "...")
                
                with col2:
                    st.metric("Device", stats['device'])
                    st.metric("Embedding Dim", f"{stats['embedding_dim']}D")
                
                with col3:
                    st.metric("Total Points", stats['total_points'])
                    st.metric("Clusters Found", stats['clusters'])
                
                with col4:
                    st.metric("Noise Points", stats['noise_points'])
                    st.metric("Processing Speed", f"{stats['total_points']/info['total_time']:.1f} texts/sec")
        
        # Data Statistics
        st.subheader("📊 Data Statistics")
        col1, col2, col3 = st.columns(3)
        
        with col1:
            st.metric("Total Points", len(df))
        
        with col2:
            st.metric("Clusters", df['cluster'].nunique())
        
        with col3:
            noise_count = (df['cluster'] == -1).sum()
            st.metric("Noise Points", noise_count)
        
        # Cluster statistics
        st.subheader("🎯 Cluster Analysis")
        cluster_stats = df.groupby('cluster_label').size().reset_index(name='count')
        cluster_stats = cluster_stats.sort_values('count', ascending=False)
        
        # Add percentage column
        cluster_stats['percentage'] = (cluster_stats['count'] / len(df) * 100).round(1)
        
        st.dataframe(cluster_stats, use_container_width=True, hide_index=True)
        
        # Embedding statistics
        if 'embeddings' in st.session_state and st.session_state.embeddings is not None:
            st.subheader("🔢 Embedding Statistics")
            embeddings = st.session_state.embeddings
            
            col1, col2, col3, col4 = st.columns(4)
            
            with col1:
                st.metric("Embedding Shape", f"{embeddings.shape[0]}×{embeddings.shape[1]}")
            
            with col2:
                st.metric("Mean Norm", f"{np.mean(np.linalg.norm(embeddings, axis=1)):.3f}")
            
            with col3:
                st.metric("Std Dev", f"{np.std(embeddings):.3f}")
            
            with col4:
                st.metric("Memory Usage", format_memory(embeddings.nbytes / (1024*1024)))
        
        # Raw data preview
        st.subheader("📋 Raw Data Preview")
        st.dataframe(df, use_container_width=True)
        
        # Download options
        st.subheader("📥 Download Results")
        
        col1, col2 = st.columns(2)
        
        with col1:
            csv = df.to_csv(index=False).encode('utf-8')
            st.download_button(
                label="📊 Download Processed Data (CSV)",
                data=csv,
                file_name="processed_embeddings.csv",
                mime="text/csv",
                use_container_width=True
            )
        
        with col2:
            # Create a summary JSON
            summary_data = {
                'processing_info': st.session_state.get('processing_info', {}),
                'data_stats': {
                    'total_points': len(df),
                    'clusters': df['cluster'].nunique(),
                    'noise_points': (df['cluster'] == -1).sum(),
                    'columns': list(df.columns)
                }
            }
            json_data = json.dumps(summary_data, indent=2, default=str).encode('utf-8')
            st.download_button(
                label="📄 Download Summary (JSON)",
                data=json_data,
                file_name="processing_summary.json",
                mime="application/json",
                use_container_width=True
            )

else:
    # Welcome screen
    st.info("👆 Upload a CSV file or a collection of images in the sidebar to get started!")

    with st.expander("ℹ️ How to use this app"):
        st.markdown("""
        ### Step-by-step guide:

        1. **Choose Modality**: Select **Text** for CSV uploads or **Image** for visual datasets
        2. **Upload Data**:
           - For **Text**, click "Browse files" and select your CSV file
           - For **Image**, choose one or more images and optional metadata (JSON/CSV/TSV)
        3. **Select Columns** (Text only):
           - Choose which column contains the text to embed
           - Choose which column to use as labels (node titles)
           - Optionally select a URL column for clickable links
        4. **Configure Clustering**: Choose automatic (HDBSCAN) or fixed (KMeans) clustering
        5. **Process**: Click the "Process Data" button and wait for completion
        6. **Explore**:
           - Use **Semantic Search** to find similar nodes
           - View the **Visualization** to explore clusters
           - Check **Data Explorer** for statistics and downloads
        
        ### Features:
        - 🚀 GPU-accelerated embeddings using state-of-the-art models
        - 🎨 Automatic clustering and dimensionality reduction
        - 🔍 Semantic search to find similar content
        - 📊 Interactive Cosmograph visualization
        - 📥 Download processed results
        """)<|MERGE_RESOLUTION|>--- conflicted
+++ resolved
@@ -4,12 +4,7 @@
 import os
 import hashlib
 import pickle
-<<<<<<< HEAD
 import base64
-=======
-import tempfile
-from io import StringIO
->>>>>>> c6663ed8
 from pathlib import Path
 from datetime import datetime
 from io import BytesIO
@@ -188,11 +183,7 @@
 if 'search_result_size_multiplier' not in st.session_state:
     st.session_state.search_result_size_multiplier = 3.0
 if 'modality' not in st.session_state:
-<<<<<<< HEAD
     st.session_state.modality = 'text'
-=======
-    st.session_state.modality = 'Text'
->>>>>>> c6663ed8
 
 def get_system_info():
     """Get system information for display"""
@@ -239,7 +230,6 @@
     else:
         return f"{mb/1024:.1f}GB"
 
-<<<<<<< HEAD
 def get_torch_device():
     """Determine the best available Torch device"""
     if not torch:
@@ -445,99 +435,6 @@
             embeddings[idx] = np.zeros(embedding_dim, dtype=np.float32)
 
     return np.vstack(embeddings), failed
-=======
-def load_images_to_dataframe(uploaded_images, metadata_bytes=None, metadata_filename=None):
-    """Convert uploaded image files into a DataFrame with optional metadata."""
-    if not uploaded_images:
-        return pd.DataFrame(columns=['label', 'hover_text', 'image_bytes', 'caption', 'link'])
-
-    metadata_map = {}
-
-    if metadata_bytes:
-        try:
-            metadata_text = metadata_bytes.decode('utf-8')
-        except UnicodeDecodeError:
-            st.warning("⚠️ Metadata file must be UTF-8 encoded. Skipping metadata parsing.")
-            metadata_text = None
-
-        if metadata_text:
-            try:
-                parsed_metadata = json.loads(metadata_text)
-                if isinstance(parsed_metadata, dict):
-                    for key, value in parsed_metadata.items():
-                        if isinstance(value, dict):
-                            metadata_map[str(key)] = value
-                        else:
-                            metadata_map[str(key)] = {'caption': value}
-                elif isinstance(parsed_metadata, list):
-                    for item in parsed_metadata:
-                        if not isinstance(item, dict):
-                            continue
-                        filename_key = item.get('filename') or item.get('file') or item.get('name') or item.get('id')
-                        if filename_key:
-                            metadata_map[str(filename_key)] = item
-                else:
-                    st.warning("⚠️ Unsupported metadata format. Expected a dict or list of dicts.")
-            except json.JSONDecodeError:
-                # Try parsing as CSV/TSV using pandas
-                try:
-                    delimiter = ','
-                    if metadata_filename and metadata_filename.lower().endswith('.tsv'):
-                        delimiter = '\t'
-                    metadata_df = pd.read_csv(StringIO(metadata_text), sep=delimiter)
-                    if 'filename' in metadata_df.columns:
-                        key_column = 'filename'
-                    elif 'file' in metadata_df.columns:
-                        key_column = 'file'
-                    elif 'name' in metadata_df.columns:
-                        key_column = 'name'
-                    else:
-                        st.warning("⚠️ Metadata CSV/TSV must include a 'filename' column. Skipping metadata parsing.")
-                        metadata_df = None
-
-                    if metadata_df is not None:
-                        for _, row in metadata_df.iterrows():
-                            file_key = str(row.get(key_column)) if row.get(key_column) else None
-                            if not file_key:
-                                continue
-                            row_dict = {col: row[col] for col in metadata_df.columns if col != key_column}
-                            metadata_map[file_key] = row_dict
-                except Exception as meta_error:
-                    st.warning(f"⚠️ Unable to parse metadata file: {meta_error}")
-
-    records = []
-    with tempfile.TemporaryDirectory() as tmp_dir:
-        tmp_path = Path(tmp_dir)
-
-        for idx, uploaded_img in enumerate(uploaded_images):
-            file_bytes = uploaded_img.read()
-            uploaded_img.seek(0)
-
-            file_name = uploaded_img.name or f"image_{idx}"
-
-            temp_file_path = tmp_path / f"{idx}_{file_name}"
-            try:
-                with open(temp_file_path, 'wb') as temp_file:
-                    temp_file.write(file_bytes)
-            except Exception as write_error:
-                st.warning(f"⚠️ Could not write temporary file for {file_name}: {write_error}")
-
-            metadata_entry = metadata_map.get(file_name) or metadata_map.get(Path(file_name).name) or {}
-            label = metadata_entry.get('label') or Path(file_name).stem
-            hover_text = metadata_entry.get('hover_text') or file_name
-            caption = metadata_entry.get('caption') or metadata_entry.get('text') or metadata_entry.get('description') or ''
-            link = metadata_entry.get('link') or metadata_entry.get('url') or ''
-
-            records.append({
-                'label': str(label),
-                'hover_text': str(hover_text),
-                'image_bytes': file_bytes,
-                'caption': str(caption) if caption is not None else '',
-                'link': str(link) if link is not None else ''
-            })
-
-    return pd.DataFrame(records)
->>>>>>> c6663ed8
 
 def get_embeddings_dir():
     """Get or create the embeddings directory"""
@@ -1065,7 +962,6 @@
     help="Choose the type of content you want to explore."
 )
 
-<<<<<<< HEAD
 if uploaded_file is not None:
     # Load CSV
     try:
@@ -1363,244 +1259,6 @@
                                 if not save_embeddings_selected:
                                     save_embeddings_selected = True
                             elif cached_count == total_items:
-=======
-if selected_modality != st.session_state.modality:
-    st.session_state.modality = selected_modality
-    st.session_state.processed = False
-    st.session_state.df = None
-    st.session_state.embeddings = None
-    st.session_state.uploaded_file_id = None
-    st.session_state.uploaded_images_signature = None
-
-if st.session_state.modality == "Text":
-    # Step 1: File Upload
-    uploaded_file = st.sidebar.file_uploader(
-        "Upload CSV File",
-        type=['csv'],
-        help="Upload a CSV file containing text data"
-    )
-
-    if uploaded_file is not None:
-        try:
-            file_id = f"{uploaded_file.name}_{uploaded_file.size}"
-
-            if st.session_state.uploaded_file_id != file_id:
-                df = pd.read_csv(uploaded_file)
-                st.session_state.df = df
-                st.session_state.processed = False
-                st.session_state.embeddings = None
-                st.session_state.uploaded_file_id = file_id
-
-            df = st.session_state.df
-
-            st.sidebar.success(f"✅ Loaded {len(df)} rows")
-
-            # Step 2: Column Selection
-            st.sidebar.subheader("📊 Column Selection")
-
-            text_column = st.sidebar.selectbox(
-                "Text Column (to embed)",
-                options=df.columns.tolist(),
-                help="Select the column containing text to embed"
-            )
-
-            label_column = st.sidebar.selectbox(
-                "Label Column (for node titles)",
-                options=['Index'] + df.columns.tolist(),
-                help="Select the column to use as node labels in the modal"
-            )
-
-            has_link = st.sidebar.checkbox("I have a URL column", value=False)
-            if has_link:
-                link_column = st.sidebar.selectbox(
-                    "URL Column",
-                    options=df.columns.tolist(),
-                    help="Select the column containing URLs to include in the modal"
-                )
-            else:
-                link_column = None
-
-            # Step 3: Clustering Settings
-            st.sidebar.subheader("🎨 Clustering Settings")
-
-            clustering_method = st.sidebar.radio(
-                "Clustering Method",
-                options=["HDBSCAN (Automatic)", "KMeans (Fixed)"],
-                help="HDBSCAN finds clusters automatically, KMeans requires specifying the number"
-            )
-
-            if clustering_method == "KMeans (Fixed)":
-                n_clusters = st.sidebar.slider(
-                    "Number of Clusters",
-                    min_value=2,
-                    max_value=20,
-                    value=10,
-                    help="How many clusters to create"
-                )
-            else:
-                min_cluster_size = st.sidebar.slider(
-                    "Minimum Cluster Size",
-                    min_value=10,
-                    max_value=200,
-                    value=50,
-                    help="Minimum points to form a cluster (higher = fewer, larger clusters)"
-                )
-
-            # Step 4: Embedding Settings
-            st.sidebar.subheader("🤖 Embedding Settings")
-
-            saved_embeddings = list_saved_embeddings()
-
-            use_cached = st.sidebar.checkbox(
-                "📁 Use Cached Embeddings",
-                value=False,
-                help="Load previously saved embeddings instead of creating new ones"
-            )
-
-            save_embeddings_checkbox = False
-
-            if use_cached and saved_embeddings:
-                st.sidebar.markdown("**Available Cached Embeddings:**")
-
-                embedding_options = []
-                for idx, emb_info in enumerate(saved_embeddings):
-                    label = f"{emb_info['model_name']} | {emb_info['num_texts']} texts | {emb_info['timestamp']}"
-                    embedding_options.append(label)
-
-                selected_cache_idx = st.sidebar.selectbox(
-                    "Select Cached Embedding",
-                    options=range(len(embedding_options)),
-                    format_func=lambda x: embedding_options[x],
-                    help="Choose from previously saved embeddings"
-                )
-
-                selected_cache = saved_embeddings[selected_cache_idx]
-
-                with st.sidebar.expander("📊 Cache Details"):
-                    st.markdown(f"""
-                    **Model:** {selected_cache['model_name']}
-                    **Texts:** {selected_cache['num_texts']}
-                    **Dimensions:** {selected_cache['embedding_dim']}D
-                    **Size:** {selected_cache['size_mb']:.2f} MB
-                    **Created:** {selected_cache['timestamp']}
-                    """)
-
-                model_name = selected_cache['model_name']
-            else:
-                if use_cached and not saved_embeddings:
-                    st.sidebar.warning("⚠️ No cached embeddings found")
-
-                model_name = st.sidebar.selectbox(
-                    "Embedding Model",
-                    options=[
-                        "google/embeddinggemma-300m",
-                        "nomic-ai/nomic-embed-text-v1.5",
-                        "BAAI/bge-base-en-v1.5",
-                        "sentence-transformers/all-mpnet-base-v2"
-                    ],
-                    help="Choose the embedding model (EmbeddingGemma-300m is best under 500M params)"
-                )
-
-                save_embeddings_checkbox = st.sidebar.checkbox(
-                    "💾 Save Embeddings for Later",
-                    value=True,
-                    help="Save created embeddings to disk for future use"
-                )
-
-            if st.sidebar.button("🚀 Process Data", type="primary", use_container_width=True):
-                processing_placeholder = st.empty()
-
-                with processing_placeholder.container():
-                    st.markdown("### 🔄 Processing Data")
-
-                    start_time = time.time()
-                    processing_steps = []
-
-                    with st.spinner("🧹 Cleaning and preparing data..."):
-                        step_start = time.time()
-                        original_count = len(df)
-                        df_clean = df.dropna(subset=[text_column]).reset_index(drop=True)
-                        cleaned_count = len(df_clean)
-
-                        if label_column == 'Index':
-                            df_clean['label'] = df_clean.index.astype(str)
-                        else:
-                            df_clean['label'] = df_clean[label_column].astype(str)
-
-                        if link_column:
-                            df_clean['link'] = df_clean[link_column].fillna('#')
-                        else:
-                            df_clean['link'] = '#'
-
-                        step_time = time.time() - step_start
-                        processing_steps.append({
-                            'step': 'Data Cleaning',
-                            'time': step_time,
-                            'details': f"Processed {original_count} → {cleaned_count} rows"
-                        })
-
-                    progress_bar = st.progress(0)
-                    status_text = st.empty()
-                    details_text = st.empty()
-
-                    status_text.text("🤖 Loading embedding model...")
-                    details_text.text(f"Model: {model_name}")
-                    progress_bar.progress(10)
-
-                    step_start = time.time()
-                    device = 'mps' if torch.backends.mps.is_available() else ('cuda' if torch.cuda.is_available() else 'cpu')
-
-                    model_kwargs = {
-                        'device': device,
-                        'trust_remote_code': True
-                    }
-
-                    if st.session_state.hf_token:
-                        model_kwargs['token'] = st.session_state.hf_token
-                        details_text.text(f"Model: {model_name} (with authentication)")
-                    else:
-                        details_text.text(f"Model: {model_name} (no token)")
-
-                    try:
-                        model = SentenceTransformer(model_name, **model_kwargs)
-                        st.session_state.model = model
-                        step_time = time.time() - step_start
-                        processing_steps.append({
-                            'step': 'Model Loading',
-                            'time': step_time,
-                            'details': f"Device: {device.upper()} - Authenticated: {'Yes' if st.session_state.hf_token else 'No'}"
-                        })
-                    except Exception as model_error:
-                        if "401" in str(model_error) or "authentication" in str(model_error).lower():
-                            st.error(f"❌ Authentication failed for model {model_name}")
-                            st.error("Please check your Hugging Face token and ensure you have accepted the model's terms of use.")
-                            st.error("Get your token at: https://huggingface.co/settings/tokens")
-                            processing_placeholder.empty()
-                            st.stop()
-                        elif "gated" in str(model_error).lower() or "private" in str(model_error).lower():
-                            st.error(f"❌ Model {model_name} requires authentication")
-                            st.error("Please enter a valid Hugging Face token in the sidebar.")
-                            processing_placeholder.empty()
-                            st.stop()
-                        else:
-                            st.error(f"❌ Failed to load model {model_name}: {str(model_error)}")
-                            processing_placeholder.empty()
-                            st.stop()
-
-                    try:
-                        texts_to_embed = df_clean[text_column].tolist()
-                        total_texts = len(texts_to_embed)
-
-                        if use_cached and saved_embeddings:
-                            status_text.text("📁 Loading cached embeddings...")
-                            progress_bar.progress(20)
-
-                            step_start = time.time()
-
-                            cached_data = load_embeddings(selected_cache['filepath'])
-
-                            if cached_data and cached_data['num_texts'] == total_texts:
->>>>>>> c6663ed8
                                 embeddings = cached_data['embeddings']
                                 st.session_state.embeddings = embeddings
 
@@ -1612,7 +1270,6 @@
                                 })
 
                                 status_text.text("✅ Cached embeddings loaded!")
-<<<<<<< HEAD
                                 details_text.text(f"Loaded {total_items} embeddings in {step_time:.2f}s")
                             else:
                                 st.warning("⚠️ Cached embeddings don't match current data size. Creating new embeddings...")
@@ -1679,70 +1336,11 @@
                         st.session_state.embeddings = embeddings
                         embedding_progress.empty()
 
-=======
-                                details_text.text(f"Loaded {total_texts} embeddings in {step_time:.2f}s")
-                            else:
-                                st.warning("⚠️ Cached embeddings don't match current data size. Creating new embeddings...")
-                                use_cached = False
-
-                        if not use_cached or not saved_embeddings:
-                            status_text.text("🔤 Creating text embeddings...")
-                            progress_bar.progress(20)
-
-                            step_start = time.time()
-
-                            embedding_progress = st.progress(0)
-                            batch_size = 64
-                            num_batches = (total_texts + batch_size - 1) // batch_size
-
-                            embeddings = []
-                            for i in range(0, total_texts, batch_size):
-                                batch_texts = texts_to_embed[i:i+batch_size]
-                                batch_embeddings = model.encode(
-                                    batch_texts,
-                                    batch_size=batch_size,
-                                    show_progress_bar=False,
-                                    normalize_embeddings=True
-                                )
-                                embeddings.extend(batch_embeddings)
-
-                                batch_num = i // batch_size + 1
-                                progress = min((batch_num / num_batches), 1.0)
-                                embedding_progress.progress(progress)
-                                status_text.text(f"🔤 Creating embeddings... Batch {batch_num}/{num_batches}")
-                                details_text.text(f"Processed {min(i + batch_size, total_texts)}/{total_texts} texts")
-
-                            embeddings = np.array(embeddings)
-                            st.session_state.embeddings = embeddings
-                            embedding_progress.empty()
-
-                            step_time = time.time() - step_start
-                            processing_steps.append({
-                                'step': 'Text Embeddings',
-                                'time': step_time,
-                                'details': f"Created {len(embeddings)} embeddings ({embeddings.shape[1]}D)"
-                            })
-
-                        status_text.text("🎨 Running UMAP dimensionality reduction...")
-                        progress_bar.progress(60)
-
-                        step_start = time.time()
-
-                        reducer = umap.UMAP(
-                            n_neighbors=30,
-                            min_dist=0.1,
-                            n_components=2,
-                            metric='cosine'
-                        )
-
-                        umap_embeddings = reducer.fit_transform(embeddings)
->>>>>>> c6663ed8
                         step_time = time.time() - step_start
                         detail_suffix = ''
                         if is_image_modality and failed_items:
                             detail_suffix = f" | Failed loads: {len(failed_items)}"
                         processing_steps.append({
-<<<<<<< HEAD
                             'step': 'Image Embeddings' if is_image_modality else 'Text Embeddings',
                             'time': step_time,
                             'details': f"Created {len(embeddings)} embeddings ({embeddings.shape[1]}D){detail_suffix}"
@@ -1756,85 +1354,6 @@
                                 items_to_embed,
                                 model_name,
                                 metadata=metadata_context
-=======
-                            'step': 'UMAP Dimensionality Reduction',
-                            'time': step_time,
-                            'details': f"Reduced to 2D in {step_time:.2f}s"
-                        })
-
-                        status_text.text("🎯 Performing clustering...")
-                        progress_bar.progress(80)
-
-                        step_start = time.time()
-
-                        if clustering_method == "KMeans (Fixed)":
-                            from sklearn.cluster import KMeans
-                            clusterer = KMeans(n_clusters=n_clusters, n_init='auto', random_state=42)
-                            cluster_labels = clusterer.fit_predict(umap_embeddings)
-                        else:
-                            clusterer = HDBSCAN(min_cluster_size=min_cluster_size, metric='euclidean')
-                            cluster_labels = clusterer.fit_predict(umap_embeddings)
-
-                        step_time = time.time() - step_start
-
-                        unique_clusters = set(cluster_labels)
-                        if -1 in unique_clusters:
-                            unique_clusters.remove(-1)
-                        n_clusters_found = len(unique_clusters)
-                        noise_points = (cluster_labels == -1).sum()
-
-                        processing_steps.append({
-                            'step': 'Clustering',
-                            'time': step_time,
-                            'details': f"Found {n_clusters_found} clusters with {noise_points} noise points"
-                        })
-
-                        progress_bar.progress(90)
-                    except Exception as umap_error:
-                        st.error(f"❌ Error during UMAP dimensionality reduction: {str(umap_error)}")
-                        st.error(f"Error type: {type(umap_error).__name__}")
-                        import traceback
-                        st.error(f"Traceback: {traceback.format_exc()}")
-                        processing_placeholder.empty()
-                        st.stop()
-
-                    status_text.text("⚡ Finalizing results...")
-                    details_text.text("Preparing visualization data")
-
-                    step_start = time.time()
-                    st.session_state.df = df_clean
-                    st.session_state.processed = True
-                    st.session_state.text_column = text_column
-
-                    total_time = time.time() - start_time
-                    st.session_state.processing_info = {
-                        'total_time': total_time,
-                        'steps': processing_steps,
-                        'data_stats': {
-                            'total_points': len(df_clean),
-                            'clusters': n_clusters_found,
-                            'noise_points': noise_points,
-                            'embedding_dim': embeddings.shape[1],
-                            'model': model_name,
-                            'device': device.upper()
-                        }
-                    }
-
-                    if save_embeddings_checkbox:
-                        save_start = time.time()
-                        try:
-                            save_metadata = {
-                                'text_column': text_column,
-                                'label_column': label_column,
-                                'link_column': link_column,
-                                'modality': 'text'
-                            }
-                            saved_path, embedding_hash = save_embeddings(
-                                embeddings,
-                                df_clean[text_column].tolist(),
-                                model_name,
-                                metadata=save_metadata
->>>>>>> c6663ed8
                             )
                             if saved_path:
                                 save_duration = time.time() - save_start
@@ -1843,7 +1362,6 @@
                                     'time': save_duration,
                                     'details': f"Stored cache {saved_path.name}"
                                 })
-<<<<<<< HEAD
 
                     progress_bar.progress(50)
                 except Exception as embed_error:
@@ -1920,14 +1438,6 @@
                     else:
                         df_clean['hover_text'] = df_clean[text_column].str[:150] + '...'
                     
-=======
-                                st.sidebar.success(
-                                    f"💾 Embeddings saved to {saved_path.name} (hash: {embedding_hash})"
-                                )
-                        except Exception as save_error:
-                            st.sidebar.warning(f"⚠️ Failed to save embeddings: {save_error}")
-
->>>>>>> c6663ed8
                     step_time = time.time() - step_start
                     processing_steps.append({
                         'step': 'Finalization',
@@ -1964,7 +1474,6 @@
 
                     time.sleep(3)
                     processing_placeholder.empty()
-<<<<<<< HEAD
                     st.stop()
                 
                 # Finalizing
@@ -2040,59 +1549,6 @@
         
     except Exception as e:
         st.sidebar.error(f"Error loading file: {str(e)}")
-=======
-
-                    st.sidebar.success("✅ Processing complete!")
-                    st.rerun()
-        except Exception as e:
-            st.sidebar.error(f"Error loading file: {str(e)}")
-elif st.session_state.modality == "Image":
-    st.sidebar.subheader("🖼️ Image Upload")
-    image_files = st.sidebar.file_uploader(
-        "Upload Image Files",
-        type=['png', 'jpg', 'jpeg', 'gif', 'bmp', 'tiff'],
-        accept_multiple_files=True,
-        help="Upload one or more image files to include in the visualization dataset"
-    )
-    metadata_file = st.sidebar.file_uploader(
-        "Optional Metadata (JSON/CSV/TSV)",
-        type=['json', 'csv', 'tsv'],
-        help="Provide captions, links, or labels mapped by filename",
-        key='image_metadata_file'
-    )
-
-    metadata_bytes = metadata_file.getvalue() if metadata_file else None
-    metadata_name = metadata_file.name if metadata_file else None
-
-    if image_files:
-        signature = tuple((img.name, getattr(img, 'size', None)) for img in image_files)
-        metadata_signature = None
-        if metadata_bytes:
-            metadata_signature = (metadata_name, hashlib.md5(metadata_bytes).hexdigest())
-        combined_signature = (signature, metadata_signature)
-
-        if st.session_state.uploaded_images_signature != combined_signature:
-            try:
-                image_df = load_images_to_dataframe(
-                    image_files,
-                    metadata_bytes=metadata_bytes,
-                    metadata_filename=metadata_name
-                )
-                st.session_state.df = image_df
-                st.session_state.processed = False
-                st.session_state.embeddings = None
-                st.session_state.uploaded_images_signature = combined_signature
-                st.sidebar.success(f"✅ Loaded {len(image_df)} images")
-            except Exception as image_error:
-                st.session_state.uploaded_images_signature = None
-                st.sidebar.error(f"Error processing images: {image_error}")
-    else:
-        st.session_state.uploaded_images_signature = None
-        st.session_state.df = None
-        st.session_state.processed = False
-        st.session_state.embeddings = None
-        st.sidebar.info("Upload one or more image files to create a dataset.")
->>>>>>> c6663ed8
 
 # Main content area
 if st.session_state.processed and st.session_state.df is not None:
